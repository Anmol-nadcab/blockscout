const path = require('path')
const TerserJSPlugin = require('terser-webpack-plugin')
const MiniCssExtractPlugin = require('mini-css-extract-plugin')
const OptimizeCSSAssetsPlugin = require('optimize-css-assets-webpack-plugin')
const CopyWebpackPlugin = require('copy-webpack-plugin')
const { ContextReplacementPlugin } = require('webpack')
const glob = require('glob')
const webpack = require('webpack')

function transpileViewScript(file) {
  return {
    entry: file,
    output: {
      filename: file.replace('./js/view_specific/', ''),
      path: path.resolve(__dirname, '../priv/static/js')
    },
    module: {
      rules: [
        {
          test: /\.js$/,
          exclude: /node_modules/,
          use: {
            loader: 'babel-loader'
          }
        }
      ]
    }
  }
};

const jsOptimizationParams = {
  parallel: true
}

const awesompleteJs = {
  entry: {
    awesomplete: './js/lib/awesomplete.js',
    'easy-pie-chart': './js/lib/easy-pie-chart.js',
    'awesomplete-util': './js/lib/awesomplete-util.js',
  },
  output: {
    filename: '[name].min.js',
    path: path.resolve(__dirname, '../priv/static/js')
  },
  module: {
    rules: [
      {
        test: /\.css$/,
        use: [
          MiniCssExtractPlugin.loader,
          {
            loader: "css-loader",
          }
        ]
      }
    ]
  },
  optimization: {
    minimizer: [
      new TerserJSPlugin(jsOptimizationParams),
    ]
  },
  plugins: [
    new MiniCssExtractPlugin({
      filename: '../css/awesomplete.css'
    })
  ]
}

const appJs =
  {
    entry: {
      app: './js/app.js',
      stakes: './js/pages/stakes.js',
      'chart-loader': './js/chart-loader.js',
      'chain': './js/pages/chain.js',
      'blocks': './js/pages/blocks.js',
      'address': './js/pages/address.js',
      'address-transactions': './js/pages/address/transactions.js',
      'address-token-transfers': './js/pages/address/token_transfers.js',
      'address-coin-balances': './js/pages/address/coin_balances.js',
      'address-internal-transactions': './js/pages/address/internal_transactions.js',
      'address-logs': './js/pages/address/logs.js',
      'address-validations': './js/pages/address/validations.js',
      'validated-transactions': './js/pages/transactions.js',
      'pending-transactions': './js/pages/pending_transactions.js',
      'transaction': './js/pages/transaction.js',
      'verification-form': './js/pages/verification_form.js',
      'token-counters': './js/pages/token_counters.js',
      'token-transfers': './js/pages/token/token_transfers.js',
      'admin-tasks': './js/pages/admin/tasks.js',
      'read-token-contract': './js/pages/read_token_contract.js',
      'smart-contract-helpers': './js/lib/smart_contract/index.js',
      'write_contract': './js/pages/write_contract.js',
      'token-transfers-toggle': './js/lib/token_transfers_toggle.js',
      'try-api': './js/lib/try_api.js',
      'try-eth-api': './js/lib/try_eth_api.js',
      'async-listing-load': './js/lib/async_listing_load',
      'non-critical': './css/non-critical.scss',
<<<<<<< HEAD
      'export-csv': './css/export-csv.scss',
      'datepicker': './js/lib/datepicker.js'
=======
      'faucet': './js/pages/faucet.js'
>>>>>>> 22fe61a9
    },
    output: {
      filename: '[name].js',
      path: path.resolve(__dirname, '../priv/static/js')
    },
    optimization: {
      minimizer: [new TerserJSPlugin(jsOptimizationParams), new OptimizeCSSAssetsPlugin({})],
    },
    module: {
      rules: [
        {
          test: /\.js$/,
          exclude: /node_modules/,
          use: {
            loader: 'babel-loader'
          }
        },
        {
          test: /\.scss$/,
          use: [
            MiniCssExtractPlugin.loader,
            {
              loader: 'css-loader'
            }, {
              loader: 'postcss-loader'
            }, {
              loader: 'sass-loader',
              options: {
                sassOptions: {
                  precision: 8,
                  includePaths: [
                    'node_modules/bootstrap/scss',
                    'node_modules/@fortawesome/fontawesome-free/scss'
                  ]
                }
              }
            }
          ]
        }, {
          test: /\.(svg|ttf|eot|woff|woff2)$/,
          use: {
            loader: 'file-loader',
            options: {
              name: '[name].[ext]',
              outputPath: '../fonts/',
              publicPath: '../fonts/'
            }
          }
        }
      ]
    },
    resolve: {
      fallback: {
        "os": require.resolve("os-browserify/browser"),
        "https": require.resolve("https-browserify"),
        "http": require.resolve("stream-http"),
        "crypto": require.resolve("crypto-browserify"),
        "util": require.resolve("util/"),
        "stream": require.resolve("stream-browserify"),
        "assert": require.resolve("assert/"),
      }
    },
    plugins: [
      new MiniCssExtractPlugin({
        filename: '../css/[name].css'
      }),
      new CopyWebpackPlugin(
        {
          patterns: [
            { from: 'static/', to: '../' }
          ]
        }
      ),
      new ContextReplacementPlugin(/moment[\/\\]locale$/, /en/),
      new webpack.DefinePlugin({
        'process.env.SOCKET_ROOT': JSON.stringify(process.env.SOCKET_ROOT),
        'process.env.COIN': JSON.stringify(process.env.COIN),
        'process.env.FAUCET_VALUE': JSON.stringify(process.env.FAUCET_VALUE)
      }),
      new webpack.ProvidePlugin({
        process: 'process/browser',
        Buffer: ['buffer', 'Buffer'],
      }),
    ]
  }

const viewScripts = glob.sync('./js/view_specific/**/*.js').map(transpileViewScript)

module.exports = viewScripts.concat(appJs, awesompleteJs)<|MERGE_RESOLUTION|>--- conflicted
+++ resolved
@@ -97,12 +97,9 @@
       'try-eth-api': './js/lib/try_eth_api.js',
       'async-listing-load': './js/lib/async_listing_load',
       'non-critical': './css/non-critical.scss',
-<<<<<<< HEAD
       'export-csv': './css/export-csv.scss',
-      'datepicker': './js/lib/datepicker.js'
-=======
+      'datepicker': './js/lib/datepicker.js',
       'faucet': './js/pages/faucet.js'
->>>>>>> 22fe61a9
     },
     output: {
       filename: '[name].js',
