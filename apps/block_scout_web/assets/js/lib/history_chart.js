--- conflicted
+++ resolved
@@ -84,11 +84,6 @@
     },
     scales: {
       x: xAxe(sassVariables.dashboardBannerChartAxisFontColor),
-<<<<<<< HEAD
-      numTransactions: {
-        position: 'left',
-        grid: grid,
-=======
       price: {
         position: 'left',
         grid,
@@ -112,7 +107,6 @@
       numTransactions: {
         position: 'right',
         grid,
->>>>>>> c954e20d
         ticks: {
           beginAtZero: true,
           callback: (value, _index, _values) => formatValue(value),
@@ -122,16 +116,12 @@
       }
     },
     plugins: {
-<<<<<<< HEAD
-      legend: legend,
+      legend,
       title: {
         display: true,
         text: 'Daily transactions (30 days)',
         color: sassVariables.dashboardBannerChartAxisFontColor
       },
-=======
-      legend,
->>>>>>> c954e20d
       tooltip: {
         mode: 'index',
         intersect: false,
@@ -212,6 +202,7 @@
   constructor (el, availableSupply, _marketHistoryData, dataConfig) {
     const axes = config.options.scales
 
+    let priceActivated = true
     let marketCapActivated = true
 
     this.price = {
@@ -225,6 +216,11 @@
       borderColor: priceLineColor
       // lineTension: 0
     }
+    if (dataConfig.market === undefined || dataConfig.market.indexOf('price') === -1) {
+      this.price.hidden = true
+      axes.price.display = false
+      priceActivated = false
+    }
 
     this.marketCap = {
       label: 'Total Value Locked',
@@ -258,12 +254,12 @@
     if (dataConfig.transactions === undefined || dataConfig.transactions.indexOf('transactions_per_day') === -1) {
       this.numTransactions.hidden = true
       axes.numTransactions.display = false
-    } else if (!marketCapActivated) {
+    } else if (!priceActivated && !marketCapActivated) {
       axes.numTransactions.position = 'left'
     }
 
     this.availableSupply = availableSupply
-    config.data.datasets = [this.numTransactions]
+    config.data.datasets = [this.price, this.marketCap, this.numTransactions]
 
     const isChartLoadedKey = 'isChartLoadedXDAI'
     const isChartLoaded = window.sessionStorage.getItem(isChartLoadedKey) === 'true'
@@ -299,21 +295,7 @@
   const dataConfig = $(el).data('history_chart_config')
 
   const $chartError = $('[data-chart-error-message]')
-  const txsHistoryChartDataCache = JSON.parse(localStorage.getItem('txHistoryDataXDAI')) || []
-
-  const numTransactions = {
-    label: 'Tx/day',
-    yAxisID: 'numTransactions',
-    data: getTxHistoryData(txsHistoryChartDataCache),
-    cubicInterpolationMode: 'monotone',
-    fill: false,
-    pointRadius: 0,
-    backgroundColor: getTxChartColor(),
-    borderColor: getTxChartColor()
-  }
-
-  const chart = new MarketHistoryChart(el, 0, [numTransactions], dataConfig)
-
+  const chart = new MarketHistoryChart(el, 0, [], dataConfig)
   Object.keys(dataPaths).forEach(function (historySource) {
     $.getJSON(dataPaths[historySource], { type: 'JSON' })
       .done(data => {
