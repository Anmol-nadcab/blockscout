--- conflicted
+++ resolved
@@ -84,11 +84,6 @@
     },
     scales: {
       x: xAxe(sassVariables.dashboardBannerChartAxisFontColor),
-<<<<<<< HEAD
-      numTransactions: {
-        position: 'left',
-        grid: grid,
-=======
       price: {
         position: 'left',
         grid,
@@ -112,7 +107,6 @@
       numTransactions: {
         position: 'right',
         grid,
->>>>>>> f859545a
         ticks: {
           beginAtZero: true,
           callback: (value, _index, _values) => formatValue(value),
@@ -122,16 +116,9 @@
       }
     },
     plugins: {
-<<<<<<< HEAD
-      legend: legend,
-      title: {
-        display: true,
-        text: 'Daily transactions (30 days)',
-=======
       legend,
       title: {
         display: true,
->>>>>>> f859545a
         color: sassVariables.dashboardBannerChartAxisFontColor
       },
       tooltip: {
@@ -265,9 +252,6 @@
     }
 
     this.availableSupply = availableSupply
-<<<<<<< HEAD
-    config.data.datasets = [this.numTransactions]
-=======
 
     const txChartTitle = 'Daily transactions'
     const marketChartTitle = 'Daily price and market cap'
@@ -280,7 +264,6 @@
     config.options.plugins.title.text = chartTitle
 
     config.data.datasets = [this.price, this.marketCap, this.numTransactions]
->>>>>>> f859545a
 
     const isChartLoadedKey = 'isChartLoadedPOACore'
     const isChartLoaded = window.sessionStorage.getItem(isChartLoadedKey) === 'true'
