--- conflicted
+++ resolved
@@ -165,17 +165,10 @@
 
 function getPriceData (marketHistoryData) {
   if (marketHistoryData.length === 0) {
-<<<<<<< HEAD
-    return getDataFromLocalStorage('priceDataLUKSO')
-  }
-  const data = marketHistoryData.map(({ date, closingPrice }) => ({ x: date, y: closingPrice }))
-  setDataToLocalStorage('priceDataLUKSO', data)
-=======
     return getDataFromLocalStorage(priceDataKey)
   }
   const data = marketHistoryData.map(({ date, closingPrice }) => ({ x: date, y: closingPrice }))
   setDataToLocalStorage(priceDataKey, data)
->>>>>>> 7aea08ed
   return data
 }
 
@@ -197,11 +190,7 @@
 
 function getMarketCapData (marketHistoryData, availableSupply) {
   if (marketHistoryData.length === 0) {
-<<<<<<< HEAD
-    return getDataFromLocalStorage('marketCapDataLUKSO')
-=======
     return getDataFromLocalStorage(marketCapDataKey)
->>>>>>> 7aea08ed
   }
   const data = marketHistoryData.map(({ date, closingPrice }) => {
     const supply = (availableSupply !== null && typeof availableSupply === 'object')
@@ -209,11 +198,7 @@
       : availableSupply
     return { x: date, y: closingPrice * supply }
   })
-<<<<<<< HEAD
-  setDataToLocalStorage('marketCapDataLUKSO', data)
-=======
   setDataToLocalStorage(marketCapDataKey, data)
->>>>>>> 7aea08ed
   return data
 }
 
@@ -301,10 +286,6 @@
     // @ts-ignore
     config.data.datasets = [this.price, this.marketCap, this.numTransactions]
 
-<<<<<<< HEAD
-    const isChartLoadedKey = 'isChartLoadedLUKSO'
-=======
->>>>>>> 7aea08ed
     const isChartLoaded = window.sessionStorage.getItem(isChartLoadedKey) === 'true'
     if (isChartLoaded) {
       config.options.animation = false
