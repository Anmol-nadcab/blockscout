--- conflicted
+++ resolved
@@ -1,9 +1,5 @@
 import $ from 'jquery'
-<<<<<<< HEAD
-import { getContractABI, getMethodInputs, prepareMethodArgs } from './common_helpers'
-=======
 import { connectSelector, disconnectSelector, getContractABI, getMethodInputs, prepareMethodArgs } from './common_helpers'
->>>>>>> ec85c23f
 import { queryMethod, callMethod } from './interact'
 import { walletEnabled, connectToWallet, disconnectWallet, web3ModalInit } from './connect.js'
 import '../../pages/address'
@@ -22,13 +18,8 @@
     response => $element.html(response)
   )
     .done(function () {
-<<<<<<< HEAD
-      document.querySelector('[connect-wallet]') && document.querySelector('[connect-wallet]').addEventListener('click', connectToWallet)
-      document.querySelector('[disconnect-wallet]') && document.querySelector('[disconnect-wallet]').addEventListener('click', disconnectWallet)
-=======
       document.querySelector(connectSelector) && document.querySelector(connectSelector).addEventListener('click', connectToWallet)
       document.querySelector(disconnectSelector) && document.querySelector(disconnectSelector).addEventListener('click', disconnectWallet)
->>>>>>> ec85c23f
       web3ModalInit(connectToWallet)
 
       $('[data-function]').each((_, element) => {
