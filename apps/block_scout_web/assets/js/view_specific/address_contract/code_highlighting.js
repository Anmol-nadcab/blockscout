import '../../lib/ace/src-min/ace'
import '../../lib/ace/src-min/mode-csharp'
import '../../lib/ace/src-min/theme-chrome'
import $ from 'jquery'

/* eslint-disable-next-line */
const Mode = ace.require('ace/mode/csharp').Mode

const codeMain = $('#code_viewer_main')
const code = codeMain.text()
/* eslint-disable-next-line */
const editor = ace.edit('code_viewer_main')
editor.session.setMode(new Mode())
editor.setTheme('ace/theme/chrome')
editor.setValue(code, -1)
<<<<<<< HEAD
editor.setOptions({ maxLines: 40, readOnly: true })
=======
editor.setOptions({ maxLines: 40, readOnly: true, printMargin: false })
>>>>>>> 35d7887b

const len = codeMain.data('additional-sources-length')
for (let i = 0; i < len; i++) {
  const tag = 'code_viewer_' + i
  const code = $('#' + tag).text()
  /* eslint-disable-next-line */
  const editor = ace.edit(tag)
  editor.session.setMode(new Mode())
  editor.setTheme('ace/theme/chrome')
  editor.setValue(code, -1)
  editor.setOptions({ maxLines: 40, readOnly: true })
}<|MERGE_RESOLUTION|>--- conflicted
+++ resolved
@@ -13,11 +13,7 @@
 editor.session.setMode(new Mode())
 editor.setTheme('ace/theme/chrome')
 editor.setValue(code, -1)
-<<<<<<< HEAD
-editor.setOptions({ maxLines: 40, readOnly: true })
-=======
 editor.setOptions({ maxLines: 40, readOnly: true, printMargin: false })
->>>>>>> 35d7887b
 
 const len = codeMain.data('additional-sources-length')
 for (let i = 0; i < len; i++) {
