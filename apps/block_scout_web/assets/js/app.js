// We need to import the CSS so that webpack will load it.
// The ExtractTextPlugin is used to separate it out into
// its own CSS file.
import '../css/app.scss'

import './main_page'

// Import local files
//
// Local files can be imported directly using relative
// paths "./socket" or full ones "web/static/js/socket".

import './locale'

import './pages/layout'
import './pages/dark-mode-switcher'

import './lib/clipboard_buttons'
import './lib/currency'
import './lib/pending_transactions_toggle'
import './lib/pretty_json'
import './lib/reload_button'
import './lib/stop_propagation'
import './lib/modals'
import './lib/card_tabs'
<<<<<<< HEAD
import './lib/sentry'
import './lib/ad'
=======
import './lib/ad'

import swal from 'sweetalert2'
window.Swal = swal
>>>>>>> 9e867947
<|MERGE_RESOLUTION|>--- conflicted
+++ resolved
@@ -23,12 +23,8 @@
 import './lib/stop_propagation'
 import './lib/modals'
 import './lib/card_tabs'
-<<<<<<< HEAD
 import './lib/sentry'
-import './lib/ad'
-=======
 import './lib/ad'
 
 import swal from 'sweetalert2'
-window.Swal = swal
->>>>>>> 9e867947
+window.Swal = swal