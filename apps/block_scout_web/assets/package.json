--- conflicted
+++ resolved
@@ -33,12 +33,8 @@
     "core-js": "^3.20.3",
     "crypto-browserify": "^3.12.0",
     "dropzone": "^5.9.3",
-<<<<<<< HEAD
     "easy-pie-chart": "^2.1.7",
-    "eth-net-props": "^1.0.33",
-=======
     "eth-net-props": "^1.0.41",
->>>>>>> 266f503e
     "highlight.js": "^11.4.0",
     "https-browserify": "^1.0.0",
     "humps": "^2.0.1",
