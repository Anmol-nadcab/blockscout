# This file is responsible for configuring your application
# and its dependencies with the aid of the Mix.Config module.
#
# This configuration file is loaded before any dependency and
# is restricted to this project.
use Mix.Config

# General application configuration
config :block_scout_web,
  namespace: BlockScoutWeb,
  ecto_repos: [Explorer.Repo],
  version: System.get_env("BLOCKSCOUT_VERSION"),
  release_link: System.get_env("RELEASE_LINK"),
  decompiled_smart_contract_token: System.get_env("DECOMPILED_SMART_CONTRACT_TOKEN"),
  show_percentage: if(System.get_env("SHOW_ADDRESS_MARKETCAP_PERCENTAGE", "true") == "false", do: false, else: true),
  checksum_address_hashes: if(System.get_env("CHECKSUM_ADDRESS_HASHES", "true") == "false", do: false, else: true)

config :block_scout_web, BlockScoutWeb.Chain,
  network: System.get_env("NETWORK"),
  subnetwork: System.get_env("SUBNETWORK"),
  network_icon: System.get_env("NETWORK_ICON"),
  logo: System.get_env("LOGO"),
  logo_footer: System.get_env("LOGO_FOOTER"),
  logo_text: System.get_env("LOGO_TEXT"),
<<<<<<< HEAD
  has_emission_funds: true
=======
  has_emission_funds: false,
  staking_enabled: not is_nil(System.get_env("POS_STAKING_CONTRACT")),
  # how often (in blocks) the list of pools should autorefresh in UI (zero turns off autorefreshing)
  staking_pool_list_refresh_interval: 5
>>>>>>> 0706b98a

config :block_scout_web,
  link_to_other_explorers: System.get_env("LINK_TO_OTHER_EXPLORERS") == "true",
  other_explorers: %{
    "Etherscan" => "https://etherscan.io/",
    "EtherChain" => "https://www.etherchain.org/",
    "Bloxy" => "https://bloxy.info/"
  },
  other_networks: System.get_env("SUPPORTED_CHAINS"),
  webapp_url: System.get_env("WEBAPP_URL"),
  api_url: System.get_env("API_URL"),
  apps_menu: if(System.get_env("APPS_MENU", "false") == "true", do: true, else: false),
  external_apps: System.get_env("EXTERNAL_APPS"),
  omni_bridge_mediator: System.get_env("OMNI_BRIDGE_MEDIATOR"),
  amb_bridge_mediators: System.get_env("AMB_BRIDGE_MEDIATORS"),
  foreign_json_rpc: System.get_env("FOREIGN_JSON_RPC", ""),
  gas_price: System.get_env("GAS_PRICE", nil),
  restricted_list: System.get_env("RESTRICTED_LIST", nil),
  restricted_list_key: System.get_env("RESTRICTED_LIST_KEY", nil),
  dark_forest_addresses: System.get_env("CUSTOM_CONTRACT_ADDRESSES_DARK_FOREST")

config :block_scout_web, BlockScoutWeb.Counters.BlocksIndexedCounter, enabled: true

# Configures the endpoint
config :block_scout_web, BlockScoutWeb.Endpoint,
  url: [
    scheme: System.get_env("BLOCKSCOUT_PROTOCOL") || "http",
    host: System.get_env("BLOCKSCOUT_HOST") || "localhost",
    path: System.get_env("NETWORK_PATH") || "/",
    api_path: System.get_env("API_PATH") || "/"
  ],
  render_errors: [view: BlockScoutWeb.ErrorView, accepts: ~w(html json)],
  pubsub_server: BlockScoutWeb.PubSub

config :block_scout_web, BlockScoutWeb.Tracer,
  service: :block_scout_web,
  adapter: SpandexDatadog.Adapter,
  trace_key: :blockscout

# Configures gettext
config :block_scout_web, BlockScoutWeb.Gettext, locales: ~w(en), default_locale: "en"

config :block_scout_web, BlockScoutWeb.SocialMedia,
  twitter: "PoaNetwork",
  telegram: "poa_network",
  facebook: "PoaNetwork",
  instagram: "PoaNetwork"

# Configures History
price_chart_config =
  if System.get_env("SHOW_PRICE_CHART", "true") != "false" do
    %{market: [:price, :market_cap]}
  else
    %{}
  end

tx_chart_config =
  if System.get_env("SHOW_TXS_CHART", "false") == "true" do
    %{transactions: [:transactions_per_day]}
  else
    %{}
  end

config :block_scout_web,
  chart_config: Map.merge(price_chart_config, tx_chart_config)

config :block_scout_web, BlockScoutWeb.Chain.TransactionHistoryChartController,
  # days
  history_size: 30

config :block_scout_web, BlockScoutWeb.Chain.Address.CoinBalance,
  # days
  coin_balance_history_days: System.get_env("COIN_BALANCE_HISTORY_DAYS", "10")

config :ex_cldr,
  default_locale: "en",
  default_backend: BlockScoutWeb.Cldr

config :logger, :block_scout_web,
  # keep synced with `config/config.exs`
  format: "$dateT$time $metadata[$level] $message\n",
  metadata:
    ~w(application fetcher request_id first_block_number last_block_number missing_block_range_count missing_block_count
       block_number step count error_count shrunk import_id transaction_id)a,
  metadata_filter: [application: :block_scout_web]

config :prometheus, BlockScoutWeb.Prometheus.Instrumenter,
  # override default for Phoenix 1.4 compatibility
  # * `:transport_name` to `:transport`
  # * remove `:vsn`
  channel_join_labels: [:channel, :topic, :transport],
  # override default for Phoenix 1.4 compatibility
  # * `:transport_name` to `:transport`
  # * remove `:vsn`
  channel_receive_labels: [:channel, :topic, :transport, :event]

config :spandex_phoenix, tracer: BlockScoutWeb.Tracer

config :wobserver,
  # return only the local node
  discovery: :none,
  mode: :plug

config :block_scout_web, BlockScoutWeb.ApiRouter,
  writing_enabled: System.get_env("DISABLE_WRITE_API") != "true",
  reading_enabled: System.get_env("DISABLE_READ_API") != "true",
  wobserver_enabled: System.get_env("WOBSERVER_ENABLED") == "true"

config :block_scout_web, BlockScoutWeb.WebRouter, enabled: System.get_env("DISABLE_WEBAPP") != "true"

# Import environment specific config. This must remain at the bottom
# of this file so it overrides the configuration defined above.
import_config "#{Mix.env()}.exs"<|MERGE_RESOLUTION|>--- conflicted
+++ resolved
@@ -22,14 +22,10 @@
   logo: System.get_env("LOGO"),
   logo_footer: System.get_env("LOGO_FOOTER"),
   logo_text: System.get_env("LOGO_TEXT"),
-<<<<<<< HEAD
-  has_emission_funds: true
-=======
-  has_emission_funds: false,
+  has_emission_funds: true,
   staking_enabled: not is_nil(System.get_env("POS_STAKING_CONTRACT")),
   # how often (in blocks) the list of pools should autorefresh in UI (zero turns off autorefreshing)
   staking_pool_list_refresh_interval: 5
->>>>>>> 0706b98a
 
 config :block_scout_web,
   link_to_other_explorers: System.get_env("LINK_TO_OTHER_EXPLORERS") == "true",
