# This file is responsible for configuring your application
# and its dependencies with the aid of the Mix.Config module.
#
# This configuration file is loaded before any dependency and
# is restricted to this project.
use Mix.Config

# General application configuration
config :block_scout_web,
  namespace: BlockScoutWeb,
  ecto_repos: [Explorer.Repo],
  version: System.get_env("BLOCKSCOUT_VERSION"),
  release_link: System.get_env("RELEASE_LINK"),
  decompiled_smart_contract_token: System.get_env("DECOMPILED_SMART_CONTRACT_TOKEN"),
  show_percentage: if(System.get_env("SHOW_ADDRESS_MARKETCAP_PERCENTAGE", "true") == "false", do: false, else: true),
  checksum_address_hashes: if(System.get_env("CHECKSUM_ADDRESS_HASHES", "true") == "false", do: false, else: true)

config :block_scout_web, BlockScoutWeb.Chain,
  network: System.get_env("NETWORK"),
  subnetwork: System.get_env("SUBNETWORK"),
  network_icon: System.get_env("NETWORK_ICON"),
  logo: System.get_env("LOGO"),
  logo_footer: System.get_env("LOGO_FOOTER"),
  logo_text: System.get_env("LOGO_TEXT"),
  has_emission_funds: false,
  staking_enabled: not is_nil(System.get_env("POS_STAKING_CONTRACT")),
  staking_enabled_in_menu: System.get_env("ENABLE_POS_STAKING_IN_MENU", "false") == "true",
  show_staking_warning: System.get_env("SHOW_STAKING_WARNING", "false") == "true",
  show_maintenance_alert: System.get_env("SHOW_MAINTENANCE_ALERT", "false") == "true",
  # how often (in blocks) the list of pools should autorefresh in UI (zero turns off autorefreshing)
  staking_pool_list_refresh_interval: 5

config :block_scout_web,
  link_to_other_explorers: System.get_env("LINK_TO_OTHER_EXPLORERS") == "true",
  other_explorers: System.get_env("OTHER_EXPLORERS"),
  other_networks: System.get_env("SUPPORTED_CHAINS"),
  webapp_url: System.get_env("WEBAPP_URL"),
  api_url: System.get_env("API_URL"),
  apps_menu: if(System.get_env("APPS_MENU", "false") == "true", do: true, else: false),
  external_apps: System.get_env("EXTERNAL_APPS"),
  eth_omni_bridge_mediator: System.get_env("ETH_OMNI_BRIDGE_MEDIATOR"),
  bsc_omni_bridge_mediator: System.get_env("BSC_OMNI_BRIDGE_MEDIATOR"),
  amb_bridge_mediators: System.get_env("AMB_BRIDGE_MEDIATORS"),
  foreign_json_rpc: System.get_env("FOREIGN_JSON_RPC", ""),
  gas_price: System.get_env("GAS_PRICE", nil),
  restricted_list: System.get_env("RESTRICTED_LIST", nil),
  restricted_list_key: System.get_env("RESTRICTED_LIST_KEY", nil),
  dark_forest_addresses: System.get_env("CUSTOM_CONTRACT_ADDRESSES_DARK_FOREST"),
  dark_forest_addresses_v_0_5: System.get_env("CUSTOM_CONTRACT_ADDRESSES_DARK_FOREST_V_0_5"),
  circles_addresses: System.get_env("CUSTOM_CONTRACT_ADDRESSES_CIRCLES"),
  test_tokens_addresses: System.get_env("CUSTOM_CONTRACT_ADDRESSES_TEST_TOKEN"),
  max_size_to_show_array_as_is: Integer.parse(System.get_env("MAX_SIZE_UNLESS_HIDE_ARRAY", "50")),
  max_length_to_show_string_without_trimming: System.get_env("MAX_STRING_LENGTH_WITHOUT_TRIMMING", "2040"),
  re_captcha_secret_key: System.get_env("RE_CAPTCHA_SECRET_KEY", nil),
  re_captcha_client_key: System.get_env("RE_CAPTCHA_CLIENT_KEY", nil)

global_api_rate_limit_value =
  "API_RATE_LIMIT"
  |> System.get_env("50")
  |> Integer.parse()
  |> case do
    {integer, ""} -> integer
    _ -> 50
  end

api_rate_limit_by_key_value =
  "API_RATE_LIMIT_BY_KEY"
  |> System.get_env("50")
  |> Integer.parse()
  |> case do
    {integer, ""} -> integer
    _ -> 50
  end

api_rate_limit_by_ip_value =
  "API_RATE_LIMIT_BY_IP"
  |> System.get_env("50")
  |> Integer.parse()
  |> case do
    {integer, ""} -> integer
    _ -> 50
  end

config :block_scout_web, :api_rate_limit,
  global_limit: global_api_rate_limit_value,
  limit_by_key: api_rate_limit_by_key_value,
  limit_by_ip: api_rate_limit_by_ip_value,
  static_api_key: System.get_env("API_RATE_LIMIT_STATIC_API_KEY", nil),
  whitelisted_ips: System.get_env("API_RATE_LIMIT_WHITELISTED_IPS", nil)

config :block_scout_web, BlockScoutWeb.Counters.BlocksIndexedCounter, enabled: true

# Configures the endpoint
config :block_scout_web, BlockScoutWeb.Endpoint,
  url: [
    scheme: System.get_env("BLOCKSCOUT_PROTOCOL") || "http",
    host: System.get_env("BLOCKSCOUT_HOST") || "localhost",
    path: System.get_env("NETWORK_PATH") || "/",
    api_path: System.get_env("API_PATH") || "/"
  ],
  render_errors: [view: BlockScoutWeb.ErrorView, accepts: ~w(html json)],
  pubsub_server: BlockScoutWeb.PubSub

config :block_scout_web, BlockScoutWeb.Tracer,
  service: :block_scout_web,
  adapter: SpandexDatadog.Adapter,
  trace_key: :blockscout

# Configures gettext
config :block_scout_web, BlockScoutWeb.Gettext, locales: ~w(en), default_locale: "en"

config :block_scout_web, BlockScoutWeb.SocialMedia,
  twitter: "PoaNetwork",
  telegram: "poa_network",
  facebook: "PoaNetwork",
  instagram: "PoaNetwork"

# Configures History
price_chart_config =
  if System.get_env("SHOW_PRICE_CHART", "true") != "false" do
    %{market: [:price, :market_cap]}
  else
    %{}
  end

tx_chart_config =
  if System.get_env("SHOW_TXS_CHART", "false") == "true" do
    %{transactions: [:transactions_per_day]}
  else
    %{}
  end

config :block_scout_web,
  chart_config: Map.merge(price_chart_config, tx_chart_config)

config :block_scout_web, BlockScoutWeb.Chain.TransactionHistoryChartController,
  # days
  history_size: 30

config :block_scout_web, BlockScoutWeb.Chain.Address.CoinBalance,
  # days
  coin_balance_history_days: System.get_env("COIN_BALANCE_HISTORY_DAYS", "10")

config :ex_cldr,
  default_locale: "en",
  default_backend: BlockScoutWeb.Cldr

config :logger, :block_scout_web,
  # keep synced with `config/config.exs`
  format: "$dateT$time $metadata[$level] $message\n",
  metadata:
    ~w(application fetcher request_id first_block_number last_block_number missing_block_range_count missing_block_count
       block_number step count error_count shrunk import_id transaction_id)a,
  metadata_filter: [application: :block_scout_web]

config :prometheus, BlockScoutWeb.Prometheus.Instrumenter,
  # override default for Phoenix 1.4 compatibility
  # * `:transport_name` to `:transport`
  # * remove `:vsn`
  channel_join_labels: [:channel, :topic, :transport],
  # override default for Phoenix 1.4 compatibility
  # * `:transport_name` to `:transport`
  # * remove `:vsn`
  channel_receive_labels: [:channel, :topic, :transport, :event]

config :spandex_phoenix, tracer: BlockScoutWeb.Tracer

config :wobserver,
  # return only the local node
  discovery: :none,
  mode: :plug

config :block_scout_web, BlockScoutWeb.ApiRouter,
  writing_enabled: System.get_env("DISABLE_WRITE_API") != "true",
  reading_enabled: System.get_env("DISABLE_READ_API") != "true",
  wobserver_enabled: System.get_env("WOBSERVER_ENABLED") == "true"

config :block_scout_web, BlockScoutWeb.WebRouter, enabled: System.get_env("DISABLE_WEBAPP") != "true"

<<<<<<< HEAD
# Configures Ueberauth's Auth0 auth provider
config :ueberauth, Ueberauth.Strategy.Auth0.OAuth,
  domain: System.get_env("AUTH0_DOMAIN"),
  client_id: System.get_env("AUTH0_CLIENT_ID"),
  client_secret: System.get_env("AUTH0_CLIENT_SECRET")

# Configures Ueberauth local settings
config :ueberauth, Ueberauth,
  providers: [
    auth0: {
      Ueberauth.Strategy.Auth0,
      [callback_url: System.get_env("AUTH0_CALLBACK_URL")]
    }
  ],
  logout_url: System.get_env("AUTH0_LOGOUT_URL"),
  logout_return_to_url: System.get_env("AUTH0_LOGOUT_RETURN_URL")
=======
config :hammer,
  backend: {Hammer.Backend.ETS, [expiry_ms: 60_000 * 60 * 4, cleanup_interval_ms: 60_000 * 10]}
>>>>>>> 0aa4d250

# Import environment specific config. This must remain at the bottom
# of this file so it overrides the configuration defined above.
import_config "#{Mix.env()}.exs"<|MERGE_RESOLUTION|>--- conflicted
+++ resolved
@@ -177,7 +177,6 @@
 
 config :block_scout_web, BlockScoutWeb.WebRouter, enabled: System.get_env("DISABLE_WEBAPP") != "true"
 
-<<<<<<< HEAD
 # Configures Ueberauth's Auth0 auth provider
 config :ueberauth, Ueberauth.Strategy.Auth0.OAuth,
   domain: System.get_env("AUTH0_DOMAIN"),
@@ -194,10 +193,9 @@
   ],
   logout_url: System.get_env("AUTH0_LOGOUT_URL"),
   logout_return_to_url: System.get_env("AUTH0_LOGOUT_RETURN_URL")
-=======
+
 config :hammer,
   backend: {Hammer.Backend.ETS, [expiry_ms: 60_000 * 60 * 4, cleanup_interval_ms: 60_000 * 10]}
->>>>>>> 0aa4d250
 
 # Import environment specific config. This must remain at the bottom
 # of this file so it overrides the configuration defined above.
