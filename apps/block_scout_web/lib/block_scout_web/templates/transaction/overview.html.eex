--- conflicted
+++ resolved
@@ -209,16 +209,12 @@
               <h3 class="address-balance-text">
                 <%= value(@transaction) %>
               </h3>
-<<<<<<< HEAD
               <%= if !empty_exchange_rate?(@exchange_rate) do %>
-                <span class="text-white text-faded" 
-                      data-wei-value=<%= @transaction.value.value %> 
-                      data-usd-exchange-rate=<%= @exchange_rate.usd_value %>>
-                </span>
-              <% end %>
-=======
-              <p class="address-current-balance" data-wei-value=<%= @transaction.value.value %> data-usd-exchange-rate=<%= @exchange_rate.usd_value %>></p>
->>>>>>> df2228e7
+                <p class="address-current-balance" 
+                  data-wei-value=<%= @transaction.value.value %> 
+                  data-usd-exchange-rate=<%= @exchange_rate.usd_value %>>
+                </p>
+              <% end %>
             </div>
           </div>
       </div>
