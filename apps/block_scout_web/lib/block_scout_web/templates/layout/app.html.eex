<!DOCTYPE html>
<html lang="en-US">
  <head>
    <meta charset="utf-8">
    <meta http-equiv="X-UA-Compatible" content="IE=edge">
    <meta name="viewport" content="width=device-width, initial-scale=1">

    <%= case @view_module do %>
      <% Elixir.BlockScoutWeb.ChainView -> %>
        <link rel="stylesheet" href="<%= static_path(@conn, "/css/main-page.css") %>">
        <link rel="preload" href="<%= static_path(@conn, "/js/chain.js") %>" as="script">
        <link rel="preload" href="<%= static_path(@conn, "/js/chart-loader.js") %>" as="script">
        <link rel="preload" href="<%= static_path(@conn, "/js/token-transfers-toggle.js") %>" as="script">
      <% _ -> %>
        <link rel="stylesheet" href="<%= static_path(@conn, "/css/app.css") %>">
    <% end %>
    <link rel="preload" href="<%= static_path(@conn, "/js/autocomplete.js") %>" as="script">
    <link rel="preload" href="<%= static_path(@conn, "/images/icons/fontawesome/github.svg") %>" as="image" crossorigin>
    <link rel="preload" href="<%= static_path(@conn, "/images/icons/fontawesome/twitter.svg") %>" as="image" crossorigin>
    <link rel="preload" href="<%= static_path(@conn, "/images/icons/fontawesome/telegram.svg") %>" as="image" crossorigin>
    <link rel="preload" href="<%= static_path(@conn, "/images/icons/fontawesome/bar-chart.svg") %>" as="image" crossorigin>
    <link rel="preload" href="<%= static_path(@conn, "/images/icons/fontawesome/info-circle.svg") %>" as="image" crossorigin>
    <link rel="preload" href="<%= static_path(@conn, "/images/icons/fontawesome/tag.svg") %>" as="image" crossorigin>
    <link rel="preload" href="<%= static_path(@conn, "/css/non-critical.css") %>" as="style" onload="this.onload=null;this.rel='stylesheet'">
    <link rel="stylesheet" href="<%= static_path(@conn, "/css/non-critical.css") %>">
    <%= render_existing(@view_module, "styles.html", assigns) %>

    <link rel="apple-touch-icon" sizes="180x180" href="<%= static_path(@conn, "/apple-touch-icon.png") %>">
    <link rel="icon" type="image/png" sizes="32x32" href="<%= static_path(@conn, "/images/favicon-32x32.png") %>">
    <link rel="icon" type="image/png" sizes="16x16" href="<%= static_path(@conn, "/images/favicon-16x16.png") %>">
    <link rel="manifest" href="<%= static_path(@conn, "/manifest.webmanifest") %>">
    <link rel="mask-icon" href="<%= static_path(@conn, "/safari-pinned-tab.svg") %>" color="#5bbad5">
    <link rel="shortcut icon" type='image/x-icon' href="<%= static_path(@conn, "/images/favicon.ico") %>">
    <meta name="msapplication-TileColor" content="#7dd79f">
    <meta name="msapplication-config" content="<%= static_path(@conn, "/browserconfig.xml") %>">
    <meta name="theme-color" content="#ffffff">

    <%= render_existing(@view_module, "_metatags.html", assigns) || render("_default_title.html") %>

    <script defer data-cfasync="false">
      window.localized = {
        'Blocks Indexed': '<%= gettext("Blocks Indexed") %>',
        'Block Processing': '<%= gettext("Block Mined, awaiting import...") %>',
        'Indexing Internal Transactions': '<%= gettext("Indexing Internal Transactions") %>',
        'Less than': '<%= gettext("Less than") %>',
        'Market Cap': '<%= gettext("Market Cap") %>',
        'Price': '<%= gettext("Price") %>',
        'Ether': '<%= Explorer.coin_name() %>',
        'Tx/day': '<%= gettext("Tx/day") %>'
      }
    </script>
  </head>

  <body>
    <script defer data-cfasync="false">
      function applyDarkMode() {
        if (localStorage.getItem("current-color-mode") === "dark") {
          document.body.className += " " + "dark-theme-applied";
          document.body.style.backgroundColor = "#1c1d31";
        }
      }
      window.onload = applyDarkMode()
    </script>
    <script defer data-cfasync="false">
      if (localStorage.getItem("current-color-mode") === "dark") {
        if (document.getElementById("top-navbar")) {
          document.getElementById("top-navbar").style.backgroundColor = "#282945";
        }
        if (document.getElementById("navbar-logo")) {
          document.getElementById("navbar-logo").style.filter = "brightness(0) invert(1)";
        }
        let modeChanger = document.getElementById("dark-mode-changer");
        if (modeChanger) {
          modeChanger.className += " " + "dark-mode-changer--dark";
        }
      }
    </script>
    <script defer data-cfasync="false">
      if (localStorage.getItem("current-color-mode") === "dark") {
        const search = document.getElementById("main-search-autocomplete")
        const searchMobile = document.getElementById("main-search-autocomplete-mobile")
            if (search && search.style) {
          search.style.backgroundColor = "#22223a";
              search.style.borderColor = "#22223a";
        }
        if (searchMobile && searchMobile.style) {
          searchMobile.style.backgroundColor = "#22223a";
          searchMobile.style.borderColor = "#22223a";
        }
      }
    </script>
    <% raw_dark_forest_addresses_0_4 = CustomContractsHelpers.get_raw_custom_addresses_list(:dark_forest_addresses) || "" %>
    <% raw_dark_forest_addresses_0_5 = CustomContractsHelpers.get_raw_custom_addresses_list(:dark_forest_addresses_v_0_5) || "" %>
    <% raw_dark_forest_addresses_0_6 = CustomContractsHelpers.get_raw_custom_addresses_list(:dark_forest_addresses_v_0_6) || "" %>
    <% raw_dark_forest_addresses_0_6_r2 = CustomContractsHelpers.get_raw_custom_addresses_list(:dark_forest_addresses_v_0_6_r2) || "" %>
    <% raw_dark_forest_addresses = raw_dark_forest_addresses_0_4 %>
    <% raw_dark_forest_addresses = if raw_dark_forest_addresses_0_5 !== "", do: raw_dark_forest_addresses <> "," <> raw_dark_forest_addresses_0_5, else: raw_dark_forest_addresses %>
    <% raw_dark_forest_addresses = if raw_dark_forest_addresses_0_6 !== "", do: raw_dark_forest_addresses <> "," <> raw_dark_forest_addresses_0_6, else: raw_dark_forest_addresses %>
    <% raw_dark_forest_addresses = if raw_dark_forest_addresses_0_6_r2 !== "", do: raw_dark_forest_addresses <> "," <> raw_dark_forest_addresses_0_6_r2, else: raw_dark_forest_addresses %>

    <% raw_circles_addresses = CustomContractsHelpers.get_raw_custom_addresses_list(:circles_addresses) %>
    <%= cond do %>
      <% (
        @view_module == Elixir.BlockScoutWeb.TransactionInternalTransactionView ||
        @view_module == Elixir.BlockScoutWeb.TransactionLogView ||
        @view_module == Elixir.BlockScoutWeb.TransactionRawTraceView ||
        @view_module == Elixir.BlockScoutWeb.TransactionTokenTransferView
      ) -> %>
        <% to_address = @transaction && @transaction.to_address && "0x" <> Base.encode16(@transaction.to_address.hash.bytes, case: :lower) %>
        <% {:ok, created_from_address} = if @transaction.to_address_hash, do: Chain.hash_to_address(@transaction.to_address_hash), else: {:ok, nil} %>
        <% created_from_address_hash_str = if from_address_hash(created_from_address), do: "0x" <> Base.encode16(from_address_hash(created_from_address).bytes, case: :lower), else: nil %>
        <script>
          function applyCustomMode() {
            applyCustomTheme("<%= raw_dark_forest_addresses %>", "dark-forest-theme-applied")
            applyCustomTheme("<%= raw_circles_addresses %>", "circles-theme-applied")
          }
          function applyCustomTheme(contractAddressHashesRaw, customClass) {
            if (contractAddressHashesRaw !== "") {
              const contractAddressHashes = contractAddressHashesRaw.split(',').map(hash => hash.toLowerCase())
              const to_address = "<%= to_address %>"
              const created_from_address_hash_str = "<%= created_from_address_hash_str %>"

              contractAddressHashes.forEach(contractAddressHash => {
                if (contractAddressHash == to_address) {
                  document.body.className += " " + customClass;
                  return;
                } else if (contractAddressHash == created_from_address_hash_str) {
                  document.body.className += " " + customClass;
                  return;
                }
              })
            }

          }

          window.onload = applyCustomMode()
        </script>
      <% (
        @view_module == Elixir.BlockScoutWeb.AddressTransactionView ||
        @view_module == Elixir.BlockScoutWeb.AddressTokenTransferView ||
        @view_module == Elixir.BlockScoutWeb.AddressTokenView ||
        @view_module == Elixir.BlockScoutWeb.AddressInternalTransactionView ||
        @view_module == Elixir.BlockScoutWeb.AddressCoinBalanceView ||
        @view_module == Elixir.BlockScoutWeb.AddressLogsView ||
        @view_module == Elixir.BlockScoutWeb.AddressValidationView ||
        @view_module == Elixir.BlockScoutWeb.AddressContractView ||
        @view_module == Elixir.BlockScoutWeb.AddressReadContractView ||
        @view_module == Elixir.BlockScoutWeb.AddressReadProxyView ||
        @view_module == Elixir.BlockScoutWeb.AddressWriteContractView ||
        @view_module == Elixir.BlockScoutWeb.AddressWriteProxyView
      ) -> %>
        <% created_from_address = if @address && from_address_hash(@address), do: "0x" <> Base.encode16(from_address_hash(@address).bytes, case: :lower), else: nil %>
        <script>
          function applyCustomMode() {
            applyCustomTheme("<%= raw_dark_forest_addresses %>", "dark-forest-theme-applied")
            applyCustomTheme("<%= raw_circles_addresses %>", "circles-theme-applied")
          }
          function applyCustomTheme(contractAddressHashesRaw, customClass) {
            if (contractAddressHashesRaw !== "") {
              const contractAddressHashes = contractAddressHashesRaw.split(',').map(hash => hash.toLowerCase())
              const created_from_address = "<%= created_from_address %>"
              contractAddressHashes.forEach(contractAddressHash => {
                if (window.location.pathname.toLowerCase().includes(contractAddressHash)) {
                  document.body.className += " " + customClass;
                  return;
                } else if (contractAddressHash == created_from_address) {
                  document.body.className += " " + customClass;
                  return;
                }
              })
            }
          }

          window.onload = applyCustomMode()
        </script>
      <% (
        @view_module == Elixir.BlockScoutWeb.Tokens.TransferView ||
        @view_module == Elixir.BlockScoutWeb.Tokens.ReadContractView ||
        @view_module == Elixir.BlockScoutWeb.Tokens.HolderView ||
        @view_module == Elixir.BlockScoutWeb.Tokens.Instance.TransferView ||
        @view_module == Elixir.BlockScoutWeb.Tokens.Instance.MetadataView ||
        @view_module == Elixir.BlockScoutWeb.PageNotFoundView
      ) -> %>
        <% {:ok, created_from_address} = if @token && @token.contract_address_hash, do: Chain.hash_to_address(@token.contract_address_hash), else: {:ok, nil} %>
        <% created_from_address_hash = if from_address_hash(created_from_address), do: "0x" <> Base.encode16(from_address_hash(created_from_address).bytes, case: :lower), else: nil %>
        <script>
          function applyCustomMode() {
            applyCustomTheme("<%= raw_dark_forest_addresses %>", "dark-forest-theme-applied")
            applyCustomTheme("<%= raw_circles_addresses %>", "circles-theme-applied")
          }
          function applyCustomTheme(contractAddressHashesRaw, customClass) {
            if (contractAddressHashesRaw !== "") {
              const contractAddressHashes = contractAddressHashesRaw.split(',').map(hash => hash.toLowerCase())
              const created_from_address_hash = "<%= created_from_address_hash %>"
              contractAddressHashes.forEach(contractAddressHash => {
                if (window.location.pathname.toLowerCase().includes(contractAddressHash)) {
                  document.body.className += " " + customClass;
                  return;
                } else if (contractAddressHash == created_from_address_hash) {
                  document.body.className += " " + customClass;
                  return;
                }
              })
            }
          }

          window.onload = applyCustomMode()
        </script>
      <% true -> %>
        <%= nil %>
    <% end %>
    <div class="layout-container">
      <% show_maintenance_alert = Application.get_env(:block_scout_web, BlockScoutWeb.Chain)[:show_maintenance_alert] %>
      <%= if show_maintenance_alert do %>
        <div class="alert alert-warning text-center mb-0 p-3" data-selector="indexed-status">
          <%= raw(System.get_env("MAINTENANCE_ALERT_MESSAGE")) %>
        </div>
      <% end %>
<<<<<<< HEAD
      <%= render BlockScoutWeb.LayoutView, "_topnav.html", assigns %>
=======
      <% indexed_ratio = Explorer.Chain.indexed_ratio() %>
      <%= if not Explorer.Chain.finished_indexing?(indexed_ratio) do %>
        <div class="alert alert-warning text-center mb-0 p-3" data-seindexed_ratiolector="indexed-status">
          <%= render BlockScoutWeb.CommonComponentsView, "_loading_spinner.html" %>
          <span data-indexed-ratio="<%= indexed_ratio %>"></span>
          <%= gettext("- We're indexing this chain right now. Some of the counts may be inaccurate.") %>
        </div>
      <% end %>
      <%= render BlockScoutWeb.LayoutView, "_topnav.html", current_user: Conn.get_session(@conn, :current_user), conn: @conn %>
>>>>>>> 7cbcd71d

      <main class="js-ad-dependant-pt pt-5">
        <p class="alert alert-info" role="alert"><%= get_flash(@conn, :info) %></p>
        <p class="alert alert-danger" role="alert"><%= get_flash(@conn, :error) %></p>
        <%= @inner_content %>
      </main>
      <%= render BlockScoutWeb.LayoutView, "_footer.html", assigns %>
    </div>
    <%= if (
      @view_module != Elixir.BlockScoutWeb.ChainView &&
      @view_module != Elixir.BlockScoutWeb.BlockView &&
      @view_module != Elixir.BlockScoutWeb.BlockTransactionView &&
      @view_module != Elixir.BlockScoutWeb.AddressView &&
      @view_module != Elixir.BlockScoutWeb.TokensView &&
      @view_module != Elixir.BlockScoutWeb.TransactionView &&
      @view_module != Elixir.BlockScoutWeb.PendingTransactionView &&
      @view_module != Elixir.BlockScoutWeb.TransactionInternalTransactionView &&
      @view_module != Elixir.BlockScoutWeb.TransactionLogView &&
      @view_module != Elixir.BlockScoutWeb.TransactionRawTraceView &&
      @view_module != Elixir.BlockScoutWeb.TransactionTokenTransferView &&
      @view_module != Elixir.BlockScoutWeb.AddressTransactionView &&
      @view_module != Elixir.BlockScoutWeb.AddressTokenTransferView &&
      @view_module != Elixir.BlockScoutWeb.AddressTokenView &&
      @view_module != Elixir.BlockScoutWeb.AddressInternalTransactionView &&
      @view_module != Elixir.BlockScoutWeb.AddressCoinBalanceView &&
      @view_module != Elixir.BlockScoutWeb.AddressLogsView &&
      @view_module != Elixir.BlockScoutWeb.AddressValidationView &&
      @view_module != Elixir.BlockScoutWeb.AddressContractView &&
      @view_module != Elixir.BlockScoutWeb.AddressContractVerificationView &&
      @view_module != Elixir.BlockScoutWeb.AddressContractVerificationViaJsonView &&
      @view_module != Elixir.BlockScoutWeb.AddressContractVerificationViaFlattenedCodeView &&
      @view_module != Elixir.BlockScoutWeb.AddressContractVerificationVyperView &&
      @view_module != Elixir.BlockScoutWeb.AddressReadContractView &&
      @view_module != Elixir.BlockScoutWeb.AddressReadProxyView &&
      @view_module != Elixir.BlockScoutWeb.AddressWriteContractView &&
      @view_module != Elixir.BlockScoutWeb.AddressWriteProxyView &&
      @view_module != Elixir.BlockScoutWeb.Tokens.TransferView &&
      @view_module != Elixir.BlockScoutWeb.Tokens.ContractView &&
      @view_module != Elixir.BlockScoutWeb.Tokens.HolderView &&
      @view_module != Elixir.BlockScoutWeb.Tokens.InventoryView &&
      @view_module != Elixir.BlockScoutWeb.Tokens.InstanceView &&
      @view_module != Elixir.BlockScoutWeb.Tokens.Instance.MetadataView &&
      @view_module != Elixir.BlockScoutWeb.Tokens.Instance.OverviewView &&
      @view_module != Elixir.BlockScoutWeb.Tokens.Instance.TransferView &&
      @view_module != Elixir.BlockScoutWeb.APIDocsView &&
      @view_module != Elixir.BlockScoutWeb.Admin.DashboardView &&
      @view_module != Elixir.BlockScoutWeb.SearchView &&
      @view_module != Elixir.BlockScoutWeb.AddressContractVerificationViaStandardJsonInputView &&
      @view_module != Elixir.BlockScoutWeb.AddressContractVerificationViaMultiPartFilesView &&
      @view_module != Elixir.BlockScoutWeb.StakesView
    ) do %>
      <script defer data-cfasync="false" src="<%= static_path(@conn, "/js/app.js") %>"></script>
    <% end %>
    <%=
      for status <- ["error", "warning", "success", "question"] do
        render BlockScoutWeb.CommonComponentsView, "_modal_status.html", status: status
      end
    %>
    <%= render_existing(@view_module, "scripts.html", assigns) %>
    <%= if @view_module == Elixir.BlockScoutWeb.ChainView do %>
      <script defer data-cfasync="false" src="<%= static_path(@conn, "/js/chain.js") %>"></script>
      <script defer data-cfasync="false" src="<%= static_path(@conn, "/js/chart-loader.js") %>"></script>
      <script defer data-cfasync="false" src="<%= static_path(@conn, "/js/token-transfers-toggle.js") %>"></script>
    <% end %>
    <script defer src="<%= static_path(@conn, "/js/autocomplete.js") %>"></script>
    <%= if @view_module in [Elixir.BlockScoutWeb.AddressContractVerificationView, Elixir.BlockScoutWeb.AddressContractVerificationVyperView, Elixir.BlockScoutWeb.AddressContractVerificationViaFlattenedCodeView, Elixir.BlockScoutWeb.AddressContractVerificationViaMultiPartFilesView, Elixir.BlockScoutWeb.AddressContractVerificationViaJsonView, Elixir.BlockScoutWeb.AddressContractVerificationViaStandardJsonInputView] do %>
      <script defer data-cfasync="false" src="<%= static_path(@conn, "/js/verification-form.js") %>"></script>
    <% end %>
    <%= if @view_module in [Elixir.BlockScoutWeb.AddressContractVerificationViaMultiPartFilesView, Elixir.BlockScoutWeb.AddressContractVerificationViaJsonView, Elixir.BlockScoutWeb.AddressContractVerificationViaStandardJsonInputView] do %>
      <script defer data-cfasync="false" src="<%= static_path(@conn, "/js/dropzone.js") %>"></script>
    <% end %>
  </body>
</html><|MERGE_RESOLUTION|>--- conflicted
+++ resolved
@@ -216,9 +216,6 @@
           <%= raw(System.get_env("MAINTENANCE_ALERT_MESSAGE")) %>
         </div>
       <% end %>
-<<<<<<< HEAD
-      <%= render BlockScoutWeb.LayoutView, "_topnav.html", assigns %>
-=======
       <% indexed_ratio = Explorer.Chain.indexed_ratio() %>
       <%= if not Explorer.Chain.finished_indexing?(indexed_ratio) do %>
         <div class="alert alert-warning text-center mb-0 p-3" data-seindexed_ratiolector="indexed-status">
@@ -228,7 +225,6 @@
         </div>
       <% end %>
       <%= render BlockScoutWeb.LayoutView, "_topnav.html", current_user: Conn.get_session(@conn, :current_user), conn: @conn %>
->>>>>>> 7cbcd71d
 
       <main class="js-ad-dependant-pt pt-5">
         <p class="alert alert-info" role="alert"><%= get_flash(@conn, :info) %></p>
