--- conflicted
+++ resolved
@@ -35,14 +35,39 @@
               <% end %>
             </div>
           </li>
-          <li class="nav-item dropdown">            <li class="nav-item dropdown" id="activeTransactions">
-              <a href="#" role="button" id="navbarTransactionsDropdown" class="nav-link topnav-nav-link dropdown-toggle" data-toggle="dropdown" aria-haspopup="true" aria-expanded="false">
+          <li class="nav-item dropdown" id="activeTransactions">
+            <a href="#" role="button" id="navbarTransactionsDropdown" class="nav-link topnav-nav-link dropdown-toggle" data-toggle="dropdown" aria-haspopup="true" aria-expanded="false">
+              <span class="nav-link-icon">
+                <%= render BlockScoutWeb.IconsView, "_transaction_icon.html" %>
+              </span>
+              <%= gettext("Transactions") %>
+            </a>
+            <div class="dropdown-menu" aria-labeledby="navbarTransactionsDropdown">
+              <%= link(
+                    gettext("Validated"),
+                    class: "dropdown-item #{tab_status("txs", @conn.request_path)}",
+                    to: transaction_path(@conn, :index)
+                  ) %>
+              <% json_rpc_named_arguments = Application.fetch_env!(:indexer, :json_rpc_named_arguments)%>
+              <% variant = Keyword.fetch!(json_rpc_named_arguments, :variant) %>
+              <%= if variant !== EthereumJSONRPC.Besu do %>
+                <%= link(
+                      gettext("Pending"),
+                      class: "dropdown-item #{tab_status("pending-transactions", @conn.request_path)}",
+                      "data-test": "pending_transactions_link",
+                      to: pending_transaction_path(@conn, :index)
+                    ) %>
+              <% end %>
+            </div>
+          </li>
+          <%= if Chain.bridged_tokens_enabled?() do %>
+            <li class="nav-item dropdown">
+              <a href="#" role="button" id="navbarTokensDropdown" class="nav-link topnav-nav-link dropdown-toggle" data-toggle="dropdown" aria-haspopup="true" aria-expanded="false">
                 <span class="nav-link-icon">
-                  <%= render BlockScoutWeb.IconsView, "_transaction_icon.html" %>
+                  <%= render BlockScoutWeb.IconsView, "_tokens_icon.html" %>
                 </span>
-                <%= gettext("Transactions") %>
+                <%= gettext("Tokens") %>
               </a>
-<<<<<<< HEAD
               <div class="dropdown-menu" aria-labeledby="navbarTransactionsDropdown"> 
                 <%= link(
                       gettext("All"),
@@ -70,63 +95,30 @@
                       class: "dropdown-item #{tab_status("accounts", @conn.request_path)}",
                       to: address_path(@conn, :index)
                     ) %>
-=======
-              <div class="dropdown-menu" aria-labeledby="navbarTransactionsDropdown">
-                <%= link( gettext("Validated"), class: "dropdown-item #{tab_status("txs", @conn.request_path)}", to: transaction_path(@conn, :index)) %>
-                <% json_rpc_named_arguments = Application.fetch_env!(:indexer, :json_rpc_named_arguments)%>
-                <% variant = Keyword.fetch!(json_rpc_named_arguments, :variant) %>
-                <%= if variant !== EthereumJSONRPC.Besu do %>
-                  <%= link( gettext("Pending"), class: "dropdown-item #{tab_status("pending-transactions", @conn.request_path)}", "data-test": "pending_transactions_link", to: pending_transaction_path(@conn, :index)) %>
-                <% end %>
->>>>>>> 8497a719
               </div>
             </li>
-            <%= if Chain.bridged_tokens_enabled?() do %>
-              <li class="nav-item dropdown">
-                <a href="#" role="button" id="navbarTokensDropdown" class="nav-link topnav-nav-link dropdown-toggle" data-toggle="dropdown" aria-haspopup="true" aria-expanded="false">
-                  <span class="nav-link-icon">
-                    <%= render BlockScoutWeb.IconsView, "_tokens_icon.html" %>
-                  </span>
-                  <%= gettext("Tokens") %>
-                </a>
-                <div class="dropdown-menu" aria-labeledby="navbarTransactionsDropdown"> 
-                  <%= link( gettext("All"), class: "dropdown-item #{tab_status("tokens", @conn.request_path)}", to: tokens_path(@conn, :index)) %>
-                  <%= link( gettext("Bridged from Ethereum"), class: "dropdown-item #{tab_status("bridged-tokens/eth", @conn.request_path)}", to: bridged_tokens_path(@conn, :show, :eth), style: "white-space: nowrap;") %>
-                  <%= link( gettext("Bridged from BSC"), class: "dropdown-item #{tab_status("bridged-tokens/bsc", @conn.request_path)}", to: bridged_tokens_path(@conn, :show, :bsc)) %>
-                  <%= link( gettext("Ether"), class: "dropdown-item #{tab_status("accounts", @conn.request_path)}", to: address_path(@conn, :index)) %>
-                </div>
-              </li>
-            <% else %>
-              <li class="nav-item dropdown">
-                <a href="#" role="button" id="navbarTokensDropdown" class="nav-link topnav-nav-link dropdown-toggle" data-toggle="dropdown" aria-haspopup="true" aria-expanded="false">
-                  <span class="nav-link-icon">
-                    <%= render BlockScoutWeb.IconsView, "_tokens_icon.html" %>
-                  </span>
-                  <%= gettext("Tokens") %>
-                </a>
-                <div class="dropdown-menu" aria-labeledby="navbarTransactionsDropdown"> 
-                  <%= link( gettext("All"), class: "dropdown-item #{tab_status("tokens", @conn.request_path)}", to: tokens_path(@conn, :index)) %>
-                  <%= link( gettext("Ether"), class: "dropdown-item #{tab_status("accounts", @conn.request_path)}", to: address_path(@conn, :index)) %>
-                </div>
-              </li>
-            <% end %>
-          <% end %>
-          <%= if Application.get_env(:block_scout_web, BlockScoutWeb.ApiRouter)[:reading_enabled] || Application.get_env(:block_scout_web, :api_url) do %>
+          <% else %>
             <li class="nav-item dropdown">
-              <a href="#" role="button" id="navbarAPIsDropdown" class="nav-link topnav-nav-link dropdown-toggle" data-toggle="dropdown" aria-haspopup="true" aria-expanded="false">
+              <a href="#" role="button" id="navbarTokensDropdown" class="nav-link topnav-nav-link dropdown-toggle" data-toggle="dropdown" aria-haspopup="true" aria-expanded="false">
                 <span class="nav-link-icon">
-                  <%= render BlockScoutWeb.IconsView, "_api_icon.html" %>
+                  <%= render BlockScoutWeb.IconsView, "_tokens_icon.html" %>
                 </span>
-                <%= gettext("APIs") %>
+                <%= gettext("Tokens") %>
               </a>
               <div class="dropdown-menu" aria-labeledby="navbarTransactionsDropdown"> 
-                <%= link( gettext("GraphQL"), class: "dropdown-item #{tab_status("graphiql", @conn.request_path)}", to: api_url() <> "/graphiql") %>
-                <%= link( gettext("RPC"), class: "dropdown-item #{tab_status("api-docs", @conn.request_path)}", to: api_url() <> api_docs_path(@conn, :index)) %>
-                <%= link( gettext("Eth RPC"), class: "dropdown-item #{tab_status("eth-rpc-api-docs", @conn.request_path)}", to: api_url() <> api_docs_path(@conn, :eth_rpc)) %>
+                <%= link(
+                      gettext("All"),
+                      class: "dropdown-item #{tab_status("tokens", @conn.request_path)}",
+                      to: tokens_path(@conn, :index)
+                    ) %>
+                <%= link(
+                      gettext("Ether"),
+                      class: "dropdown-item #{tab_status("accounts", @conn.request_path)}",
+                      to: address_path(@conn, :index)
+                    ) %>
               </div>
             </li>
           <% end %>
-<<<<<<< HEAD
         <% end %>
         <%= if apps_menu == true do %>
           <li class="nav-item dropdown">
@@ -197,93 +189,63 @@
                   <a href="https://gnosischain.world/" class="dropdown-item" target="_blank"><%= gettext("More apps") %></a>
                 </div>
               </div>
-=======
-          <%= if apps_menu == true || staking_enabled_in_menu do %>
-            <li class="nav-item dropdown">
-              <a href="#" role="button" id="navbarAppsDropdown" class="nav-link topnav-nav-link dropdown-toggle" data-toggle="dropdown" aria-haspopup="true" aria-expanded="false">
-                <span class="nav-link-icon">
-                  <%= render BlockScoutWeb.IconsView, "_apps_icon.html" %>
-                </span>
-                <%= if apps_menu == true do %>
-                  <%= gettext("Apps") %>
-                <% else %>
-                  <%= gettext("Stakes") %>
-                <% end %>
-              </a>
-              <div class="dropdown-menu" aria-labeledby="navbarAppsDropdown">
-                <%= if staking_enabled_in_menu do %>
-                  <a class="dropdown-item <%= #{tab_status("validators", @conn.request_path)} %>" href="<%= validators_path(@conn, :index) %>">
-                    <%= gettext("Staking") %>
-                    <span class="bs-label secondary right from-dropdown">New</span>
-                  </a>
-                <% end %>
-                <%= if apps_menu == true do %>
-                  <%= for %{url: url, title: title} <- external_apps_list() do %> 
-                    <a href="<%= url %>" class="dropdown-item" target="_blank"><%= title %>
-                      <span class="external-link-icon">
-                        <%= render BlockScoutWeb.IconsView, "_external_link.html" %>
-                      </span>
-                    </a>
-                  <% end %>
-                <% end %>
-              </div>
-            </li>
-          <% end %>
+            </div>
+          </li>
+        <% end %>
+        <li class="nav-item dropdown">
+          <a class="nav-link topnav-nav-link active-icon <%= if dropdown_nets() != [], do: "dropdown-toggle js-show-network-selector" %>" href="#" id="navbarDropdown" role="button" data-toggle="dropdown" aria-haspopup="true" aria-expanded="false">
+            <span class="nav-link-icon">
+              <%= render BlockScoutWeb.IconsView, "_active_icon.html" %>
+            </span>
+            <%= subnetwork_title() %>
+          </a>
+          <div class="dropdown-menu dropdown-menu-right" aria-labelledby="navbarDropdown">  
+            <a class="dropdown-item header division">Mainnets</a> 
+            <%= for %{url: url, title: title} <- dropdown_head_main_nets() do %>  
+              <a class="dropdown-item" href="<%= url %>"><%= title %></a>
+            <% end %> 
+            <a class="dropdown-item header division">Testnets</a> 
+            <%= for %{url: url, title: title} <- test_nets(dropdown_nets()) do %> 
+              <a class="dropdown-item" href="<%= url %>"><%= title %></a>
+            <% end %> 
+            <a class="dropdown-item header division">Other Networks</a> 
+            <%= for %{url: url, title: title} <- dropdown_other_nets() do %>  
+              <a class="dropdown-item" href="<%= url %>"><%= title %></a>
+            <% end %> 
+          </div>
+        </li>
+        <!-- Dark mode changer -->
+        <button class="dark-mode-changer" id="dark-mode-changer">
+          <svg xmlns="http://www.w3.org/2000/svg" width="15" height="16">
+              <path fill="#9B62FF" fill-rule="evenodd" d="M14.88 11.578a.544.544 0 0 0-.599-.166 5.7 5.7 0 0 1-1.924.321c-3.259 0-5.91-2.632-5.91-5.866 0-1.947.968-3.759 2.59-4.849a.534.534 0 0 0-.225-.97A5.289 5.289 0 0 0 8.059 0C3.615 0 0 3.588 0 8s3.615 8 8.059 8c2.82 0 5.386-1.423 6.862-3.806a.533.533 0 0 0-.041-.616z"/>
+          </svg>
+        </button>
+        <%= if @current_user do %>
           <li class="nav-item dropdown">
-            <a class="nav-link topnav-nav-link active-icon <%= if dropdown_nets() != [], do: "dropdown-toggle js-show-network-selector" %>" href="#" id="navbarDropdown" role="button" data-toggle="dropdown" aria-haspopup="true" aria-expanded="false">
-              <span class="nav-link-icon">
-                <%= render BlockScoutWeb.IconsView, "_active_icon.html" %>
-              </span>
-              <%= subnetwork_title() %>
-            </a>
-            <div class="dropdown-menu dropdown-menu-right" aria-labelledby="navbarDropdown">  
-              <a class="dropdown-item header division">Mainnets</a> 
-              <%= for %{url: url, title: title} <- dropdown_head_main_nets() do %>  
-                <a class="dropdown-item" href="<%= url %>"><%= title %></a>
-              <% end %> 
-              <a class="dropdown-item header division">Testnets</a> 
-              <%= for %{url: url, title: title} <- test_nets(dropdown_nets()) do %> 
-                <a class="dropdown-item" href="<%= url %>"><%= title %></a>
-              <% end %> 
-              <a class="dropdown-item header division">Other Networks</a> 
-              <%= for %{url: url, title: title} <- dropdown_other_nets() do %>  
-                <a class="dropdown-item" href="<%= url %>"><%= title %></a>
-              <% end %> 
->>>>>>> 8497a719
-            </div>
-          </li>
-          <!-- Dark mode changer -->
-          <button class="dark-mode-changer" id="dark-mode-changer">
-            <svg xmlns="http://www.w3.org/2000/svg" width="15" height="16">
-              <path fill="#9B62FF" fill-rule="evenodd" d="M14.88 11.578a.544.544 0 0 0-.599-.166 5.7 5.7 0 0 1-1.924.321c-3.259 0-5.91-2.632-5.91-5.866 0-1.947.968-3.759 2.59-4.849a.534.534 0 0 0-.225-.97A5.289 5.289 0 0 0 8.059 0C3.615 0 0 3.588 0 8s3.615 8 8.059 8c2.82 0 5.386-1.423 6.862-3.806a.533.533 0 0 0-.041-.616z"/>
-            </svg>
-          </button>
-          <%= if @current_user do %>
-            <li class="nav-item dropdown">
-              <a class="nav-link topnav-nav-link dropdown-toggle" href="#" id="navbarBlocksDropdown" role="button" data-toggle="dropdown" aria-haspopup="true" aria-expanded="false">
-                <span class="nav-link-icon">
-                  <img src="<%= Plug.Conn.get_session(@conn, :current_user)[:avatar] %>"  size="20" height="20" width="20"  >
-                </span>
-              </a>
-              <div class="dropdown-menu" aria-labelledby="navbarBlocksDropdown">
-                <div class="header dropdown-item">
-                  <%= "Signed in as " <> Plug.Conn.get_session(@conn, :current_user)[:nickname] %>
-                </div>
-                <a href="<%= auth_path(@conn, :profile) %>" class= "dropdown-item">Profile</a>
-                <a href="<%= watchlist_path(@conn, :show) %>" class= "dropdown-item">Watch list</a>
-                <a href="<%= BlockScoutWeb.LayoutView.sign_out_link %>" class= "dropdown-item">Sign out</a>
-              </div>
-            </li>
-          <% else %>
-            <li>
-              <a class="nav-link topnav-nav-link" href="<%= BlockScoutWeb.LayoutView.sign_in_link %>" id="navbarBlocksDropdown" role="button" aria-haspopup="true">
-                <span class="nav-link-icon">
-                  <%= render BlockScoutWeb.IconsView, "_accounts_icon.html" %>
-                </span>
-                Sign in
-              </a>
-            </li>
-          <% end %>
+            <a class="nav-link topnav-nav-link dropdown-toggle" href="#" id="navbarBlocksDropdown" role="button" data-toggle="dropdown" aria-haspopup="true" aria-expanded="false">
+              <span class="nav-link-icon">
+                <img src="<%= Plug.Conn.get_session(@conn, :current_user)[:avatar] %>"  size="20" height="20" width="20"  >
+              </span>
+            </a>
+            <div class="dropdown-menu" aria-labelledby="navbarBlocksDropdown">
+              <div class="header dropdown-item">
+                <%= "Signed in as " <> Plug.Conn.get_session(@conn, :current_user)[:nickname] %>
+              </div>
+              <a href="<%= auth_path(@conn, :profile) %>" class= "dropdown-item">Profile</a>
+              <a href="<%= watchlist_path(@conn, :show) %>" class= "dropdown-item">Watch list</a>
+              <a href="<%= BlockScoutWeb.LayoutView.sign_out_link %>" class= "dropdown-item">Sign out</a>
+            </div>
+          </li>
+        <% else %>
+          <li>
+            <a class="nav-link topnav-nav-link" href="<%= BlockScoutWeb.LayoutView.sign_in_link %>" id="navbarBlocksDropdown" role="button" aria-haspopup="true">
+              <span class="nav-link-icon">
+                <%= render BlockScoutWeb.IconsView, "_accounts_icon.html" %>
+              </span>
+              Sign in
+            </a>
+          </li>
+        <% end %>
       </ul>
       <%= render BlockScoutWeb.LayoutView, "_search.html", conn: @conn, id: "main-search-autocomplete", additional_classes: ["mobile-search-hide"] %>
     </div>
