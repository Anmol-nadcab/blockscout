<section class="container">
  <div class="card">
    <div class="card-body">
<<<<<<< HEAD
      <h1 class="card-title margin-bottom-0"><%= gettext "Addresses" %></h1>
      <p class="card-subtitle">
        <%= gettext "Showing 250 addresses of" %>
=======
      <%= if @next_page_path do %>
        <a href="<%= "#{@next_page_path}" %>" class="button button-secondary button-small float-right ml-1">
          <%= gettext("Next") %>
        </a>
      <% end %>
      <%= if @prev_page_path do %>
        <a href="<%= "#{@prev_page_path}" %>" class="button button-secondary button-small float-right">
          <%= gettext("Back") %>
        </a>
      <% end %>

      <h1 class="card-title margin-bottom-0"><%= gettext "Addresses" %></h1>
      <p class="card-subtitle">
        <%= gettext "Showing " %>
        <%= Cldr.Number.to_string!(@page_address_count, format: "#,###") %>
        <%= gettext " addresses of" %>
>>>>>>> fc09457d
        <%= Cldr.Number.to_string!(@address_count, format: "#,###") %>
        <%= gettext "total addresses with a balance" %>
        <%= gettext " (page" %>
        <%= Cldr.Number.to_string!(@cur_page_number, format: "#,###)") %>
      </p>
      <span data-selector="top-addresses-list">
        <%= for {{address, tx_count}, index} <- Enum.with_index(@address_tx_count_pairs, 1) do %>
          <%= render "_tile.html",
            address: address, index: index, exchange_rate: @exchange_rate,
            total_supply: @total_supply, tx_count: tx_count,
            validation_count: validation_count(address) %>
        <% end %>
        <br>
        <%= if @next_page_path do %>
          <a href="<%= "#{@next_page_path}" %>" class="button button-secondary button-small float-right mt-0 mb-0 ml-1">
            <%= gettext("Next") %>
          </a>
        <% end %>
        <%= if @prev_page_path do %>
          <a href="<%= "#{@prev_page_path}" %>" class="button button-secondary button-small float-right mt-0 mb-0">
            <%= gettext("Back") %>
          </a>
        <% end %>
      </span>
    </div>
  </div>
</section><|MERGE_RESOLUTION|>--- conflicted
+++ resolved
@@ -1,11 +1,6 @@
 <section class="container">
   <div class="card">
     <div class="card-body">
-<<<<<<< HEAD
-      <h1 class="card-title margin-bottom-0"><%= gettext "Addresses" %></h1>
-      <p class="card-subtitle">
-        <%= gettext "Showing 250 addresses of" %>
-=======
       <%= if @next_page_path do %>
         <a href="<%= "#{@next_page_path}" %>" class="button button-secondary button-small float-right ml-1">
           <%= gettext("Next") %>
@@ -22,7 +17,6 @@
         <%= gettext "Showing " %>
         <%= Cldr.Number.to_string!(@page_address_count, format: "#,###") %>
         <%= gettext " addresses of" %>
->>>>>>> fc09457d
         <%= Cldr.Number.to_string!(@address_count, format: "#,###") %>
         <%= gettext "total addresses with a balance" %>
         <%= gettext " (page" %>
