<div class="smart-contract-form-group">
    <div class="smart-contract-form-group-inner-wrapper">
    <%= label @f, :address_hash, gettext("Contract Address") %>
    <div class="center-column">
<<<<<<< HEAD
        <%= text_input @f, :address_hash, class: "form-control border-rounded", "aria-describedby": "contract-address-help-block", readonly: true %>
=======
        <%= text_input @f, :address_hash, class: "form-control border-rounded", id: "smart_contract_address_hash", "aria-describedby": "contract-address-help-block", readonly: true %>
>>>>>>> ce949494
        <%= error_tag @f, :address_hash, id: "contract-address-help-block", class: "text-danger form-error" %>
    </div>
    <div class="smart-contract-form-group-tooltip">The 0x address supplied on contract creation.</div>
    </div>
</div><|MERGE_RESOLUTION|>--- conflicted
+++ resolved
@@ -2,11 +2,7 @@
     <div class="smart-contract-form-group-inner-wrapper">
     <%= label @f, :address_hash, gettext("Contract Address") %>
     <div class="center-column">
-<<<<<<< HEAD
-        <%= text_input @f, :address_hash, class: "form-control border-rounded", "aria-describedby": "contract-address-help-block", readonly: true %>
-=======
         <%= text_input @f, :address_hash, class: "form-control border-rounded", id: "smart_contract_address_hash", "aria-describedby": "contract-address-help-block", readonly: true %>
->>>>>>> ce949494
         <%= error_tag @f, :address_hash, id: "contract-address-help-block", class: "text-danger form-error" %>
     </div>
     <div class="smart-contract-form-group-tooltip">The 0x address supplied on contract creation.</div>
