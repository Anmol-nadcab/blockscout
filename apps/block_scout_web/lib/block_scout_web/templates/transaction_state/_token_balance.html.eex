<<<<<<< HEAD
<%= CurrencyHelper.format_according_to_decimals(@balance, @transfer.token.decimals) %><%= " " %><%= render BlockScoutWeb.TransactionView, "_link_to_token_symbol.html", transfer: @transfer %>
=======
<%= if @token_id do %>
    <%= BlockScoutWeb.Cldr.Number.to_string!(@balance, format: "#,###") %> <%= render BlockScoutWeb.TransactionView, "_transfer_token_with_id.html", transfer: @transfer, token_id: @token_id %>            
<% else %>
    <%= format_according_to_decimals(@balance, @transfer.token.decimals) %><%= " " %><%= render BlockScoutWeb.TransactionView, "_link_to_token_symbol.html", transfer: @transfer %>
<% end %>
>>>>>>> 4843b076
<|MERGE_RESOLUTION|>--- conflicted
+++ resolved
@@ -1,9 +1,5 @@
-<<<<<<< HEAD
-<%= CurrencyHelper.format_according_to_decimals(@balance, @transfer.token.decimals) %><%= " " %><%= render BlockScoutWeb.TransactionView, "_link_to_token_symbol.html", transfer: @transfer %>
-=======
 <%= if @token_id do %>
     <%= BlockScoutWeb.Cldr.Number.to_string!(@balance, format: "#,###") %> <%= render BlockScoutWeb.TransactionView, "_transfer_token_with_id.html", transfer: @transfer, token_id: @token_id %>            
 <% else %>
     <%= format_according_to_decimals(@balance, @transfer.token.decimals) %><%= " " %><%= render BlockScoutWeb.TransactionView, "_link_to_token_symbol.html", transfer: @transfer %>
-<% end %>
->>>>>>> 4843b076
+<% end %>