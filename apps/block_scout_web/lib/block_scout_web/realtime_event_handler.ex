defmodule BlockScoutWeb.RealtimeEventHandler do
  @moduledoc """
  Subscribing process for broadcast events from realtime.
  """

  use GenServer

  alias BlockScoutWeb.Notifier
  alias Explorer.Chain.Events.Subscriber

  def start_link(_) do
    GenServer.start_link(__MODULE__, [], name: __MODULE__)
  end

  @impl true
  def init([]) do
    Subscriber.to(:address_coin_balances, :realtime)
    Subscriber.to(:addresses, :realtime)
    Subscriber.to(:block_rewards, :realtime)
    Subscriber.to(:blocks, :realtime)
    Subscriber.to(:internal_transactions, :realtime)
    Subscriber.to(:token_transfers, :realtime)
    Subscriber.to(:transactions, :realtime)
    Subscriber.to(:addresses, :on_demand)
    Subscriber.to(:address_coin_balances, :on_demand)
    Subscriber.to(:address_token_balances, :on_demand)
    Subscriber.to(:contract_verification_result, :on_demand)
    # Does not come from the indexer
    Subscriber.to(:exchange_rate)
<<<<<<< HEAD
    Subscriber.to(:staking_update)
=======
    Subscriber.to(:transaction_stats)
>>>>>>> 815bf885
    {:ok, []}
  end

  @impl true
  def handle_info(event, state) do
    Notifier.handle_event(event)
    {:noreply, state}
  end
end<|MERGE_RESOLUTION|>--- conflicted
+++ resolved
@@ -27,11 +27,8 @@
     Subscriber.to(:contract_verification_result, :on_demand)
     # Does not come from the indexer
     Subscriber.to(:exchange_rate)
-<<<<<<< HEAD
+    Subscriber.to(:transaction_stats)
     Subscriber.to(:staking_update)
-=======
-    Subscriber.to(:transaction_stats)
->>>>>>> 815bf885
     {:ok, []}
   end
 
