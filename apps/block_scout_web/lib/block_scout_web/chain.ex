defmodule BlockScoutWeb.Chain do
  @moduledoc """
  Converts the `param` to the corresponding resource that uses that format of param.
  """

  import Explorer.Chain,
    only: [
      find_or_insert_address_from_hash: 1,
      hash_to_block: 1,
      hash_to_transaction: 1,
      number_to_block: 1,
      string_to_address_hash: 1,
      string_to_block_hash: 1,
      string_to_transaction_hash: 1,
      token_contract_address_from_token_name: 1
    ]

  alias Explorer.Chain.Block.Reward

  alias Explorer.{Chain, PagingOptions}

  alias Explorer.Chain.{
    Address,
    Address.CoinBalance,
    Address.CurrentTokenBalance,
    Block,
    InternalTransaction,
    Log,
    SmartContract,
    Token,
    TokenTransfer,
    Transaction,
    Wei
  }

  alias Explorer.PagingOptions

  defimpl Poison.Encoder, for: Decimal do
    def encode(value, _opts) do
      # silence the xref warning
      decimal = Decimal

      [?\", decimal.to_string(value), ?\"]
    end
  end

  @page_size 50
  @default_paging_options %PagingOptions{page_size: @page_size + 1}
  @address_hash_len 40
  @tx_block_hash_len 64

  def default_paging_options do
    @default_paging_options
  end

  def current_filter(%{paging_options: paging_options} = params) do
    params
    |> Map.get("filter")
    |> case do
      "to" -> [direction: :to, paging_options: paging_options]
      "from" -> [direction: :from, paging_options: paging_options]
      _ -> [paging_options: paging_options]
    end
  end

  def current_filter(params) do
    params
    |> Map.get("filter")
    |> case do
      "to" -> [direction: :to]
      "from" -> [direction: :from]
      _ -> []
    end
  end

  @spec from_param(String.t()) :: {:ok, Address.t() | Block.t() | Transaction.t()} | {:error, :not_found}
  def from_param(param)

  def from_param("0x" <> number_string = param) when byte_size(number_string) == @address_hash_len,
    do: address_from_param(param)

  def from_param("0x" <> number_string = param) when byte_size(number_string) == @tx_block_hash_len,
    do: block_or_transaction_from_param(param)

  def from_param(param) when byte_size(param) == @address_hash_len,
    do: address_from_param("0x" <> param)

  def from_param(param) when byte_size(param) == @tx_block_hash_len,
    do: block_or_transaction_from_param("0x" <> param)

  def from_param(string) when is_binary(string) do
    case param_to_block_number(string) do
      {:ok, number} -> number_to_block(number)
      _ -> token_address_from_name(string)
    end
  end

  def next_page_params([], _list, _params), do: nil

  def next_page_params(_, list, params) do
    next_page_params = Map.merge(params, paging_params(List.last(list)))
    current_items_count_str = Map.get(next_page_params, "items_count")

    items_count =
      if current_items_count_str do
        {current_items_count, _} = Integer.parse(current_items_count_str)
        current_items_count + Enum.count(list)
      else
        Enum.count(list)
      end

    Map.put(next_page_params, "items_count", items_count)
  end

  def next_page_params(params, transactions_count) do
    if fetch_page_number(params) == 1 and !is_nil(transactions_count) do
      page_size = Chain.default_page_size()

      pages_limit = transactions_count |> Kernel./(page_size) |> Float.ceil() |> trunc()

      %{}
      |> Map.put("pages_limit", pages_limit)
      |> Map.put("page_size", page_size)
      |> Map.put("page_number", 1)
    else
      params
      |> Map.delete("type")
      |> Map.delete("address_id")
    end
  end

  def paging_options(%{"hash" => hash, "fetched_coin_balance" => fetched_coin_balance}) do
    with {coin_balance, ""} <- Integer.parse(fetched_coin_balance),
         {:ok, address_hash} <- string_to_address_hash(hash) do
      [paging_options: %{@default_paging_options | key: {%Wei{value: Decimal.new(coin_balance)}, address_hash}}]
    else
      _ ->
        [paging_options: @default_paging_options]
    end
  end

  def paging_options(%{
        "address_hash" => address_hash,
        "tx_hash" => tx_hash,
        "block_hash" => block_hash,
        "holder_count" => holder_count,
        "name" => name,
        "inserted_at" => inserted_at,
        "item_type" => item_type
      }) do
    [
      paging_options: %{
        @default_paging_options
        | key: {address_hash, tx_hash, block_hash, holder_count, name, inserted_at, item_type}
      }
    ]
  end

  def paging_options(%{"holder_count" => holder_count, "name" => token_name}) do
    case Integer.parse(holder_count) do
      {holder_count, ""} ->
        [paging_options: %{@default_paging_options | key: {holder_count, token_name}}]

      _ ->
        [paging_options: @default_paging_options]
    end
  end

  def paging_options(%{
        "block_number" => block_number_string,
        "transaction_index" => transaction_index_string,
        "index" => index_string
      }) do
    with {block_number, ""} <- Integer.parse(block_number_string),
         {transaction_index, ""} <- Integer.parse(transaction_index_string),
         {index, ""} <- Integer.parse(index_string) do
      [paging_options: %{@default_paging_options | key: {block_number, transaction_index, index}}]
    else
      _ ->
        [paging_options: @default_paging_options]
    end
  end

  def paging_options(%{"block_number" => block_number_string, "index" => index_string}) do
    with {block_number, ""} <- Integer.parse(block_number_string),
         {index, ""} <- Integer.parse(index_string) do
      [paging_options: %{@default_paging_options | key: {block_number, index}}]
    else
      _ ->
        [paging_options: @default_paging_options]
    end
  end

  def paging_options(%{"block_number" => block_number_string}) do
    case Integer.parse(block_number_string) do
      {block_number, ""} ->
        [paging_options: %{@default_paging_options | key: {block_number}}]

      _ ->
        [paging_options: @default_paging_options]
    end
  end

  def paging_options(%{"index" => index_string}) when is_binary(index_string) do
    case Integer.parse(index_string) do
      {index, ""} ->
        [paging_options: %{@default_paging_options | key: {index}}]

      _ ->
        [paging_options: @default_paging_options]
    end
  end

  def paging_options(%{"index" => index}) when is_integer(index) do
    [paging_options: %{@default_paging_options | key: {index}}]
  end

  def paging_options(%{"inserted_at" => inserted_at_string, "hash" => hash_string}) do
    with {:ok, inserted_at, _} <- DateTime.from_iso8601(inserted_at_string),
         {:ok, hash} <- string_to_transaction_hash(hash_string) do
      [paging_options: %{@default_paging_options | key: {inserted_at, hash}, is_pending_tx: true}]
    else
      _ ->
        [paging_options: @default_paging_options]
    end
  end

  def paging_options(%{"token_name" => name, "token_type" => type, "token_inserted_at" => inserted_at}),
    do: [paging_options: %{@default_paging_options | key: {name, type, inserted_at}}]

  def paging_options(%{"value" => value, "address_hash" => address_hash}) do
    [paging_options: %{@default_paging_options | key: {value, address_hash}}]
  end

  def paging_options(%{"token_name" => name, "token_type" => type, "value" => value}) do
    [paging_options: %{@default_paging_options | key: {name, type, value}}]
  end

<<<<<<< HEAD
  def paging_options(%{"smartcontract_id" => id}) do
=======
  def paging_options(%{"smart_contract_id" => id}) do
>>>>>>> 3311d3d3
    [paging_options: %{@default_paging_options | key: {id}}]
  end

  def paging_options(_params), do: [paging_options: @default_paging_options]

  def put_key_value_to_paging_options([paging_options: paging_options], key, value) do
    [paging_options: Map.put(paging_options, key, value)]
  end

  def fetch_page_number(%{"page_number" => page_number_string}) do
    case Integer.parse(page_number_string) do
      {number, ""} ->
        number

      _ ->
        1
    end
  end

  def fetch_page_number(%{"items_count" => item_count_str}) do
    {items_count, _} = Integer.parse(item_count_str)
    div(items_count, @page_size) + 1
  end

  def fetch_page_number(_), do: 1

  def supplement_page_options(options, params) do
    options
    |> Keyword.put(
      :paging_options,
      params
      |> fetch_page_number()
      |> update_page_parameters(Chain.default_page_size(), Keyword.get(options, :paging_options))
    )
  end

  def update_page_parameters(new_page_number, new_page_size, %PagingOptions{} = options) do
    %PagingOptions{options | page_number: new_page_number, page_size: new_page_size}
  end

  def param_to_block_number(formatted_number) when is_binary(formatted_number) do
    case Integer.parse(formatted_number) do
      {number, ""} -> {:ok, number}
      _ -> {:error, :invalid}
    end
  end

  def param_to_block_timestamp(timestamp_string) when is_binary(timestamp_string) do
    case Integer.parse(timestamp_string) do
      {temstamp_int, ""} ->
        timestamp =
          temstamp_int
          |> DateTime.from_unix!(:second)

        {:ok, timestamp}

      _ ->
        {:error, :invalid_timestamp}
    end
  end

  def param_to_block_closest(closest) when is_binary(closest) do
    case closest do
      "before" -> {:ok, :before}
      "after" -> {:ok, :after}
      _ -> {:error, :invalid_closest}
    end
  end

  def split_list_by_page(list_plus_one), do: Enum.split(list_plus_one, @page_size)

  defp address_from_param(param) do
    case string_to_address_hash(param) do
      {:ok, hash} ->
        find_or_insert_address_from_hash(hash)

      :error ->
        {:error, :not_found}
    end
  end

  defp token_address_from_name(name) do
    case token_contract_address_from_token_name(name) do
      {:ok, hash} -> find_or_insert_address_from_hash(hash)
      _ -> {:error, :not_found}
    end
  end

  defp paging_params({%Address{hash: hash, fetched_coin_balance: fetched_coin_balance}, _}) do
    %{"hash" => hash, "fetched_coin_balance" => Decimal.to_string(fetched_coin_balance.value)}
  end

  defp paging_params(%Token{holder_count: holder_count, name: token_name}) do
    %{"holder_count" => holder_count, "name" => token_name}
  end

  defp paging_params([%Token{holder_count: holder_count, name: token_name}, _]) do
    %{"holder_count" => holder_count, "name" => token_name}
  end

  defp paging_params({%Reward{block_number: number}, _}) do
    %{"block_number" => number, "index" => 0}
  end

  defp paging_params(%Block{number: number}) do
    %{"block_number" => number}
  end

  defp paging_params(%InternalTransaction{index: index, transaction_hash: transaction_hash}) do
    {:ok, %Transaction{block_number: block_number, index: transaction_index}} = hash_to_transaction(transaction_hash)
    %{"block_number" => block_number, "transaction_index" => transaction_index, "index" => index}
  end

  defp paging_params(%Log{index: index} = log) do
    if Ecto.assoc_loaded?(log.transaction) do
      %{"block_number" => log.transaction.block_number, "transaction_index" => log.transaction.index, "index" => index}
    else
      %{"index" => index}
    end
  end

  defp paging_params(%Transaction{block_number: nil, inserted_at: inserted_at, hash: hash}) do
    %{"inserted_at" => DateTime.to_iso8601(inserted_at), "hash" => hash}
  end

  defp paging_params(%Transaction{block_number: block_number, index: index}) do
    %{"block_number" => block_number, "index" => index}
  end

  defp paging_params(%TokenTransfer{block_number: block_number, log_index: index}) do
    %{"block_number" => block_number, "index" => index}
  end

  defp paging_params(%Address.Token{name: name, type: type, inserted_at: inserted_at}) do
    inserted_at_datetime = DateTime.to_iso8601(inserted_at)

    %{"token_name" => name, "token_type" => type, "token_inserted_at" => inserted_at_datetime}
  end

  defp paging_params(%CurrentTokenBalance{address_hash: address_hash, value: value}) do
    %{"address_hash" => to_string(address_hash), "value" => Decimal.to_integer(value)}
  end

  defp paging_params({%CurrentTokenBalance{value: value}, %Token{name: name, type: type}}) do
    %{"token_name" => name, "token_type" => type, "value" => Decimal.to_integer(value)}
  end

  defp paging_params(%CoinBalance{block_number: block_number}) do
    %{"block_number" => block_number}
  end

  defp paging_params(%SmartContract{} = smart_contract) do
<<<<<<< HEAD
    %{"smartcontract_id" => smart_contract.id}
=======
    %{"smart_contract_id" => smart_contract.id}
>>>>>>> 3311d3d3
  end

  defp paging_params(%{
         address_hash: address_hash,
         tx_hash: tx_hash,
         block_hash: block_hash,
         holder_count: holder_count,
         name: name,
         inserted_at: inserted_at,
         type: type
       }) do
    inserted_at_datetime = DateTime.to_iso8601(inserted_at)

    %{
      "address_hash" => address_hash,
      "tx_hash" => tx_hash,
      "block_hash" => block_hash,
      "holder_count" => holder_count,
      "name" => name,
      "inserted_at" => inserted_at_datetime,
      "item_type" => type
    }
  end

  defp block_or_transaction_from_param(param) do
    with {:error, :not_found} <- transaction_from_param(param) do
      hash_string_to_block(param)
    end
  end

  defp transaction_from_param(param) do
    case string_to_transaction_hash(param) do
      {:ok, hash} ->
        hash_to_transaction(hash)

      :error ->
        {:error, :not_found}
    end
  end

  defp hash_string_to_block(hash_string) do
    case string_to_block_hash(hash_string) do
      {:ok, hash} ->
        hash_to_block(hash)

      :error ->
        {:error, :not_found}
    end
  end
end<|MERGE_RESOLUTION|>--- conflicted
+++ resolved
@@ -236,11 +236,7 @@
     [paging_options: %{@default_paging_options | key: {name, type, value}}]
   end
 
-<<<<<<< HEAD
-  def paging_options(%{"smartcontract_id" => id}) do
-=======
   def paging_options(%{"smart_contract_id" => id}) do
->>>>>>> 3311d3d3
     [paging_options: %{@default_paging_options | key: {id}}]
   end
 
@@ -393,11 +389,7 @@
   end
 
   defp paging_params(%SmartContract{} = smart_contract) do
-<<<<<<< HEAD
-    %{"smartcontract_id" => smart_contract.id}
-=======
     %{"smart_contract_id" => smart_contract.id}
->>>>>>> 3311d3d3
   end
 
   defp paging_params(%{
