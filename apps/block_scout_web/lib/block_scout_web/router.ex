--- conflicted
+++ resolved
@@ -59,16 +59,22 @@
     get("/eth-rpc-api-docs", APIDocsController, :eth_rpc)
   end
 
-<<<<<<< HEAD
-  scope "/verify_smart_contract" do
-    pipe_through(:api)
-=======
   url_params = Application.compile_env(:block_scout_web, BlockScoutWeb.Endpoint)[:url]
   api_path = url_params[:api_path]
   path = url_params[:path]
->>>>>>> bf120dc3
 
-    post("/contract_verifications", BlockScoutWeb.AddressContractVerificationController, :create)
+  if path != api_path do
+    scope to_string(api_path) <> "/verify_smart_contract" do
+      pipe_through(:api)
+
+      post("/contract_verifications", BlockScoutWeb.AddressContractVerificationController, :create)
+    end
+  else
+    scope "/verify_smart_contract" do
+      pipe_through(:api)
+
+      post("/contract_verifications", BlockScoutWeb.AddressContractVerificationController, :create)
+    end
   end
 
   if Application.compile_env(:block_scout_web, WebRouter)[:enabled] do
