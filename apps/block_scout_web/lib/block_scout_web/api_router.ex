defmodule RPCTranslatorForwarder do
  @moduledoc """
  Phoenix router limits forwarding,
  so this module is to forward old paths for backward compatibility
  """
  alias BlockScoutWeb.API.RPC.RPCTranslator
  defdelegate init(opts), to: RPCTranslator
  defdelegate call(conn, opts), to: RPCTranslator
end

defmodule BlockScoutWeb.ApiRouter do
  @moduledoc """
  Router for API
  """
  use BlockScoutWeb, :router
<<<<<<< HEAD
  alias BlockScoutWeb.{API.RPC.RPCTranslator, Plug.CheckAccountAPI}
=======
  alias BlockScoutWeb.Plug.{CheckAccountAPI, CheckApiV2}
>>>>>>> ecf3c989

  pipeline :api do
    plug(:accepts, ["json"])
  end

  pipeline :account_api do
    plug(CORSPlug, origin: RPCTranslator.api_cors_origins())
    plug(:fetch_session)
    plug(:protect_from_forgery)
    plug(CheckAccountAPI)
  end

  pipeline :api_v2 do
<<<<<<< HEAD
=======
    plug(CheckApiV2)
>>>>>>> ecf3c989
    plug(:fetch_session)
    plug(:protect_from_forgery)
  end

  alias BlockScoutWeb.Account.Api.V1.{TagsController, UserController}

  scope "/account/v1", as: :account_v1 do
    pipe_through(:api)
    pipe_through(:account_api)

    get("/get_csrf", UserController, :get_csrf)

    scope "/user" do
      get("/info", UserController, :info)

      get("/watchlist", UserController, :watchlist)
      delete("/watchlist/:id", UserController, :delete_watchlist)
      post("/watchlist", UserController, :create_watchlist)
      put("/watchlist/:id", UserController, :update_watchlist)

      get("/api_keys", UserController, :api_keys)
      delete("/api_keys/:api_key", UserController, :delete_api_key)
      post("/api_keys", UserController, :create_api_key)
      put("/api_keys/:api_key", UserController, :update_api_key)

      get("/custom_abis", UserController, :custom_abis)
      delete("/custom_abis/:id", UserController, :delete_custom_abi)
      post("/custom_abis", UserController, :create_custom_abi)
      put("/custom_abis/:id", UserController, :update_custom_abi)

      get("/public_tags", UserController, :public_tags_requests)
      delete("/public_tags/:id", UserController, :delete_public_tags_request)
      post("/public_tags", UserController, :create_public_tags_request)
      put("/public_tags/:id", UserController, :update_public_tags_request)

      scope "/tags" do
        get("/address/", UserController, :tags_address)
        get("/address/:id", UserController, :tags_address)
        delete("/address/:id", UserController, :delete_tag_address)
        post("/address/", UserController, :create_tag_address)
        put("/address/:id", UserController, :update_tag_address)

        get("/transaction/", UserController, :tags_transaction)
        get("/transaction/:id", UserController, :tags_transaction)
        delete("/transaction/:id", UserController, :delete_tag_transaction)
        post("/transaction/", UserController, :create_tag_transaction)
        put("/transaction/:id", UserController, :update_tag_transaction)
      end
    end
  end

  scope "/account/v1" do
    pipe_through(:api)
    pipe_through(:account_api)

    scope "/tags" do
      get("/address/:address_hash", TagsController, :tags_address)

      get("/transaction/:transaction_hash", TagsController, :tags_transaction)
    end
  end

  scope "/v2", as: :api_v2 do
    pipe_through(:api)
    pipe_through(:api_v2)

    alias BlockScoutWeb.API.V2

<<<<<<< HEAD
=======
    get("/search", V2.SearchController, :search)

>>>>>>> ecf3c989
    scope "/config" do
      get("/json-rpc-url", V2.ConfigController, :json_rpc_url)
    end

    scope "/transactions" do
      get("/", V2.TransactionController, :transactions)
      get("/:transaction_hash", V2.TransactionController, :transaction)
      get("/:transaction_hash/token-transfers", V2.TransactionController, :token_transfers)
      get("/:transaction_hash/internal-transactions", V2.TransactionController, :internal_transactions)
      get("/:transaction_hash/logs", V2.TransactionController, :logs)
      get("/:transaction_hash/raw-trace", V2.TransactionController, :raw_trace)
    end

    scope "/blocks" do
      get("/", V2.BlockController, :blocks)
      get("/:block_hash_or_number", V2.BlockController, :block)
      get("/:block_hash_or_number/transactions", V2.BlockController, :transactions)
    end

    scope "/addresses" do
      get("/:address_hash", V2.AddressController, :address)
      get("/:address_hash/token-balances", V2.AddressController, :token_balances)
      get("/:address_hash/transactions", V2.AddressController, :transactions)
      get("/:address_hash/token-transfers", V2.AddressController, :token_transfers)
<<<<<<< HEAD
=======
      get("/:address_hash/internal-transactions", V2.AddressController, :internal_transactions)
      get("/:address_hash/logs", V2.AddressController, :logs)
      get("/:address_hash/blocks-validated", V2.AddressController, :blocks_validated)
      get("/:address_hash/coin-balance-history", V2.AddressController, :coin_balance_history)
      get("/:address_hash/coin-balance-history-by-day", V2.AddressController, :coin_balance_history_by_day)
    end

    scope "/main-page" do
      get("/blocks", V2.MainPageController, :blocks)
      get("/transactions", V2.MainPageController, :transactions)
    end

    scope "/stats" do
      get("/", V2.StatsController, :stats)

      scope "/charts" do
        get("/transactions", V2.StatsController, :transactions_chart)
        get("/market", V2.StatsController, :market_chart)
      end
>>>>>>> ecf3c989
    end
  end

  scope "/v1", as: :api_v1 do
    pipe_through(:api)
    alias BlockScoutWeb.API.{EthRPC, RPC, V1}
    alias BlockScoutWeb.API.V1.HealthController
    alias BlockScoutWeb.API.V2.SearchController

    # leave the same endpoint in v1 in order to keep backward compatibility
    get("/search", SearchController, :search)
    get("/health", HealthController, :health)
    get("/gas-price-oracle", V1.GasPriceOracleController, :gas_price_oracle)

    if Application.compile_env(:block_scout_web, __MODULE__)[:reading_enabled] do
      get("/supply", V1.SupplyController, :supply)
      post("/eth-rpc", EthRPC.EthController, :eth_request)
    end

    if Application.compile_env(:block_scout_web, __MODULE__)[:writing_enabled] do
      post("/decompiled_smart_contract", V1.DecompiledSmartContractController, :create)
      post("/verified_smart_contracts", V1.VerifiedSmartContractController, :create)
    end

    if Application.compile_env(:block_scout_web, __MODULE__)[:reading_enabled] do
      forward("/", RPC.RPCTranslator, %{
        "block" => {RPC.BlockController, []},
        "account" => {RPC.AddressController, []},
        "logs" => {RPC.LogsController, []},
        "token" => {RPC.TokenController, []},
        "stats" => {RPC.StatsController, []},
        "contract" => {RPC.ContractController, [:verify]},
        "transaction" => {RPC.TransactionController, []}
      })
    end
  end

  # For backward compatibility. Should be removed
  scope "/" do
    pipe_through(:api)
    alias BlockScoutWeb.API.{EthRPC, RPC}

    if Application.compile_env(:block_scout_web, __MODULE__)[:reading_enabled] do
      post("/eth-rpc", EthRPC.EthController, :eth_request)

      forward("/", RPCTranslatorForwarder, %{
        "block" => {RPC.BlockController, []},
        "account" => {RPC.AddressController, []},
        "logs" => {RPC.LogsController, []},
        "token" => {RPC.TokenController, []},
        "stats" => {RPC.StatsController, []},
        "contract" => {RPC.ContractController, [:verify]},
        "transaction" => {RPC.TransactionController, []}
      })
    end
  end
end<|MERGE_RESOLUTION|>--- conflicted
+++ resolved
@@ -13,11 +13,8 @@
   Router for API
   """
   use BlockScoutWeb, :router
-<<<<<<< HEAD
-  alias BlockScoutWeb.{API.RPC.RPCTranslator, Plug.CheckAccountAPI}
-=======
+  alias BlockScoutWeb.{API.RPC.RPCTranslator}
   alias BlockScoutWeb.Plug.{CheckAccountAPI, CheckApiV2}
->>>>>>> ecf3c989
 
   pipeline :api do
     plug(:accepts, ["json"])
@@ -31,10 +28,7 @@
   end
 
   pipeline :api_v2 do
-<<<<<<< HEAD
-=======
     plug(CheckApiV2)
->>>>>>> ecf3c989
     plug(:fetch_session)
     plug(:protect_from_forgery)
   end
@@ -103,11 +97,8 @@
 
     alias BlockScoutWeb.API.V2
 
-<<<<<<< HEAD
-=======
     get("/search", V2.SearchController, :search)
 
->>>>>>> ecf3c989
     scope "/config" do
       get("/json-rpc-url", V2.ConfigController, :json_rpc_url)
     end
@@ -132,8 +123,6 @@
       get("/:address_hash/token-balances", V2.AddressController, :token_balances)
       get("/:address_hash/transactions", V2.AddressController, :transactions)
       get("/:address_hash/token-transfers", V2.AddressController, :token_transfers)
-<<<<<<< HEAD
-=======
       get("/:address_hash/internal-transactions", V2.AddressController, :internal_transactions)
       get("/:address_hash/logs", V2.AddressController, :logs)
       get("/:address_hash/blocks-validated", V2.AddressController, :blocks_validated)
@@ -153,7 +142,6 @@
         get("/transactions", V2.StatsController, :transactions_chart)
         get("/market", V2.StatsController, :market_chart)
       end
->>>>>>> ecf3c989
     end
   end
 
