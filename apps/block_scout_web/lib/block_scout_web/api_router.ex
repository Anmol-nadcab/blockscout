--- conflicted
+++ resolved
@@ -21,14 +21,10 @@
   scope "/v1", as: :api_v1 do
     pipe_through(:api)
     alias BlockScoutWeb.API.{EthRPC, RPC, V1}
-    alias BlockScoutWeb.API.V1.{GasPriceOracleController, HealthController}
+    alias BlockScoutWeb.API.V1.HealthController
 
     get("/health", HealthController, :health)
-<<<<<<< HEAD
-    get("/gas-price-oracle", GasPriceOracleController, :gas_price_oracle)
-=======
     get("/gas-price-oracle", V1.GasPriceOracleController, :gas_price_oracle)
->>>>>>> f859545a
 
     if Application.get_env(:block_scout_web, __MODULE__)[:reading_enabled] do
       get("/supply", V1.SupplyController, :supply)
