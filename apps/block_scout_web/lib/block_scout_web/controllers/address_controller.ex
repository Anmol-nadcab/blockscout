defmodule BlockScoutWeb.AddressController do
  use BlockScoutWeb, :controller

  import BlockScoutWeb.Account.AuthController, only: [current_user: 1]
<<<<<<< HEAD
=======

>>>>>>> 1ece2b7e
  import BlockScoutWeb.Chain, only: [paging_options: 1, next_page_params: 3, split_list_by_page: 1]
  import BlockScoutWeb.Models.GetAddressTags, only: [get_address_tags: 2]

  import BlockScoutWeb.Models.GetAddressTags, only: [get_address_tags: 2]

  alias BlockScoutWeb.{
    AccessHelpers,
    AddressTransactionController,
    AddressView,
    Controller,
    CurrencyHelpers
  }

  alias Explorer.Counters.{AddressTokenTransfersCounter, AddressTransactionsCounter, AddressTransactionsGasUsageCounter}
  alias Explorer.{Chain, CustomContractsHelpers, Market}
  alias Explorer.Chain.Wei
  alias Explorer.ExchangeRates.Token
  alias Indexer.Fetcher.CoinBalanceOnDemand
  alias Phoenix.View

  def index(conn, %{"type" => "JSON"} = params) do
    addresses =
      params
      |> paging_options()
      |> Chain.list_top_addresses()

    {addresses_page, next_page} = split_list_by_page(addresses)

    next_page_path =
      case next_page_params(next_page, addresses_page, params) do
        nil ->
          nil

        next_page_params ->
          address_path(
            conn,
            :index,
            Map.delete(next_page_params, "type")
          )
      end

    exchange_rate = Market.get_exchange_rate(Explorer.coin()) || Token.null()
    total_supply = Chain.total_supply()

    items_count_str = Map.get(params, "items_count")

    items_count =
      if items_count_str do
        {items_count, _} = Integer.parse(items_count_str)
        items_count
      else
        0
      end

    items =
      addresses_page
      |> Enum.with_index(1)
      |> Enum.map(fn {{address, tx_count}, index} ->
        View.render_to_string(
          AddressView,
          "_tile.html",
          address: address,
          index: items_count + index,
          exchange_rate: exchange_rate,
          total_supply: total_supply,
          tx_count: tx_count
        )
      end)

    json(
      conn,
      %{
        items: items,
        next_page_path: next_page_path
      }
    )
  end

  def index(conn, _params) do
    total_supply = Chain.total_supply()

    render(conn, "index.html",
      current_path: Controller.current_full_path(conn),
      address_count: Chain.address_estimated_count(),
      total_supply: total_supply
    )
  end

  def show(conn, %{"id" => address_hash_string, "type" => "JSON"} = params) do
    AddressTransactionController.index(conn, Map.put(params, "address_id", address_hash_string))
  end

  def show(conn, %{"id" => address_hash_string} = params) do
    with {:ok, address_hash} <- Chain.string_to_address_hash(address_hash_string),
         {:ok, address} <- Chain.hash_to_address(address_hash),
         {:ok, false} <- AccessHelpers.restricted_access?(address_hash_string, params) do
      render(
        conn,
        "_show_address_transactions.html",
        address: address,
        coin_balance_status: CoinBalanceOnDemand.trigger_fetch(address),
        exchange_rate: Market.get_exchange_rate(Explorer.coin()) || Token.null(),
        filter: params["filter"],
        counters_path: address_path(conn, :address_counters, %{"id" => address_hash_string}),
        current_path: Controller.current_full_path(conn),
        tags: get_address_tags(address_hash, current_user(conn))
      )
    else
      :error ->
        unprocessable_entity(conn)

      {:restricted_access, _} ->
        not_found(conn)

      {:error, :not_found} ->
        {:ok, address_hash} = Chain.string_to_address_hash(address_hash_string)

        address = %Chain.Address{
          hash: address_hash,
          smart_contract: nil,
          token: nil,
          fetched_coin_balance: %Wei{value: Decimal.new(0)}
        }

        case Chain.Hash.Address.validate(address_hash_string) do
          {:ok, _} ->
            render(
              conn,
              "_show_address_transactions.html",
              address: address,
              coin_balance_status: nil,
              exchange_rate: Market.get_exchange_rate(Explorer.coin()) || Token.null(),
              filter: params["filter"],
              counters_path: address_path(conn, :address_counters, %{"id" => address_hash_string}),
              current_path: Controller.current_full_path(conn),
              tags: get_address_tags(address_hash, current_user(conn))
            )

          _ ->
            not_found(conn)
        end
    end
  end

  def address_counters(conn, %{"id" => address_hash_string}) do
    with {:ok, address_hash} <- Chain.string_to_address_hash(address_hash_string),
         {:ok, address} <- Chain.hash_to_address(address_hash) do
      {validation_count, crc_total_worth} = address_counters(address)

      transactions_from_db = address.transactions_count || 0
      token_transfers_from_db = address.token_transfers_count || 0
      address_gas_usage_from_db = address.gas_used || 0

      json(conn, %{
        transaction_count: transactions_from_db,
        token_transfer_count: token_transfers_from_db,
        gas_usage_count: address_gas_usage_from_db,
        validation_count: validation_count,
        crc_total_worth: crc_total_worth
      })
    else
      _ ->
        json(conn, %{
          transaction_count: 0,
          token_transfer_count: 0,
          gas_usage_count: 0,
          validation_count: 0,
          crc_total_worth: 0
        })
    end
  end

  defp address_counters(address) do
    validation_count_task =
      Task.async(fn ->
        validation_count(address)
      end)

    crc_total_worth_task =
      Task.async(fn ->
        crc_total_worth(address)
      end)

    Task.start_link(fn ->
      transaction_count(address)
    end)

    Task.start_link(fn ->
      token_transfers_count(address)
    end)

    Task.start_link(fn ->
      gas_usage_count(address)
    end)

    [
      validation_count_task,
      crc_total_worth_task
    ]
    |> Task.yield_many(:infinity)
    |> Enum.map(fn {_task, res} ->
      case res do
        {:ok, result} ->
          result

        {:exit, reason} ->
          raise "Query fetching address counters terminated: #{inspect(reason)}"

        nil ->
          raise "Query fetching address counters timed out."
      end
    end)
    |> List.to_tuple()
  end

  def transaction_count(address) do
    AddressTransactionsCounter.fetch(address)
  end

  def token_transfers_count(address) do
    AddressTokenTransfersCounter.fetch(address)
  end

  def gas_usage_count(address) do
    AddressTransactionsGasUsageCounter.fetch(address)
  end

  defp validation_count(address) do
    Chain.address_to_validation_count(address.hash)
  end

  defp crc_total_worth(address) do
    circles_total_balance(address.hash)
  end

  defp circles_total_balance(address_hash) do
    circles_addresses_list = CustomContractsHelpers.get_custom_addresses_list(:circles_addresses)

    token_balances =
      address_hash
      |> Chain.fetch_last_token_balances()

    token_balances_except_bridged =
      token_balances
      |> Enum.filter(fn {_, _, token} -> !token.bridged end)

    circles_total_balance_raw =
      if Enum.count(circles_addresses_list) > 0 do
        token_balances_except_bridged
        |> Enum.reduce(Decimal.new(0), fn {token_balance, _, token}, acc_balance ->
          {:ok, token_address} = Chain.hash_to_address(token.contract_address_hash)

          from_address = AddressView.from_address_hash(token_address)

          created_from_address_hash =
            if from_address,
              do: "0x" <> Base.encode16(from_address.bytes, case: :lower),
              else: nil

          if Enum.member?(circles_addresses_list, created_from_address_hash) && token.name == "Circles" &&
               token.symbol == "CRC" do
            Decimal.add(acc_balance, token_balance.value)
          else
            acc_balance
          end
        end)
      else
        Decimal.new(0)
      end

    CurrencyHelpers.format_according_to_decimals(circles_total_balance_raw, Decimal.new(18))
  end
end<|MERGE_RESOLUTION|>--- conflicted
+++ resolved
@@ -2,10 +2,6 @@
   use BlockScoutWeb, :controller
 
   import BlockScoutWeb.Account.AuthController, only: [current_user: 1]
-<<<<<<< HEAD
-=======
-
->>>>>>> 1ece2b7e
   import BlockScoutWeb.Chain, only: [paging_options: 1, next_page_params: 3, split_list_by_page: 1]
   import BlockScoutWeb.Models.GetAddressTags, only: [get_address_tags: 2]
 
