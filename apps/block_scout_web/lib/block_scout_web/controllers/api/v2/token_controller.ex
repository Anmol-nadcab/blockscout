defmodule BlockScoutWeb.API.V2.TokenController do
  use BlockScoutWeb, :controller

  alias BlockScoutWeb.AccessHelper
  alias BlockScoutWeb.API.V2.{AddressView, TransactionView}
  alias Explorer.{Chain, Repo}
<<<<<<< HEAD
  alias Explorer.Chain.{Address, Token, Token.Instance}
=======
  alias Explorer.Chain.{Address, Token.Instance}
>>>>>>> 0dfda3a9
  alias Indexer.Fetcher.TokenTotalSupplyOnDemand

  import BlockScoutWeb.Chain,
    only: [
      split_list_by_page: 1,
      paging_options: 1,
      next_page_params: 3,
      token_transfers_next_page_params: 3,
      unique_tokens_paging_options: 1,
      unique_tokens_next_page: 3
    ]

  import BlockScoutWeb.PagingHelper,
    only: [delete_parameters_from_next_page_params: 1, token_transfers_types_options: 1, tokens_sorting: 1]

  action_fallback(BlockScoutWeb.API.V2.FallbackController)

  @api_true [api?: true]

  def token(conn, %{"address_hash_param" => address_hash_string} = params) do
    with {:format, {:ok, address_hash}} <- {:format, Chain.string_to_address_hash(address_hash_string)},
         {:ok, false} <- AccessHelper.restricted_access?(address_hash_string, params),
         {:not_found, {:ok, token}} <- {:not_found, Chain.token_from_address_hash(address_hash, @api_true)} do
      TokenTotalSupplyOnDemand.trigger_fetch(address_hash)

      conn
      |> put_status(200)
      |> render(:token, %{token: token})
    end
  end

  def counters(conn, %{"address_hash_param" => address_hash_string} = params) do
    with {:format, {:ok, address_hash}} <- {:format, Chain.string_to_address_hash(address_hash_string)},
         {:ok, false} <- AccessHelper.restricted_access?(address_hash_string, params),
         {:not_found, true} <- {:not_found, Chain.token_from_address_hash_exists?(address_hash, @api_true)} do
      {transfer_count, token_holder_count} = Chain.fetch_token_counters(address_hash, 30_000)

      json(conn, %{transfers_count: to_string(transfer_count), token_holders_count: to_string(token_holder_count)})
    end
  end

  def transfers(conn, %{"address_hash_param" => address_hash_string} = params) do
    with {:format, {:ok, address_hash}} <- {:format, Chain.string_to_address_hash(address_hash_string)},
         {:ok, false} <- AccessHelper.restricted_access?(address_hash_string, params),
         {:not_found, true} <- {:not_found, Chain.token_from_address_hash_exists?(address_hash, @api_true)} do
      paging_options = paging_options(params)

      results =
        address_hash
        |> Chain.fetch_token_transfers_from_token_hash(Keyword.merge(@api_true, paging_options))
        |> Chain.flat_1155_batch_token_transfers()
        |> Chain.paginate_1155_batch_token_transfers(paging_options)

      {token_transfers, next_page} = split_list_by_page(results)

      next_page_params =
        next_page
        |> token_transfers_next_page_params(token_transfers, delete_parameters_from_next_page_params(params))

      conn
      |> put_status(200)
      |> put_view(TransactionView)
      |> render(:token_transfers, %{token_transfers: token_transfers, next_page_params: next_page_params})
    end
  end

  def holders(conn, %{"address_hash_param" => address_hash_string} = params) do
    with {:format, {:ok, address_hash}} <- {:format, Chain.string_to_address_hash(address_hash_string)},
         {:ok, false} <- AccessHelper.restricted_access?(address_hash_string, params),
         {:not_found, {:ok, token}} <- {:not_found, Chain.token_from_address_hash(address_hash, @api_true)} do
      results_plus_one =
        Chain.fetch_token_holders_from_token_hash(address_hash, Keyword.merge(paging_options(params), @api_true))

      {token_balances, next_page} = split_list_by_page(results_plus_one)

      next_page_params = next_page |> next_page_params(token_balances, delete_parameters_from_next_page_params(params))

      conn
      |> put_status(200)
      |> render(:token_balances, %{token_balances: token_balances, next_page_params: next_page_params, token: token})
    end
  end

  def instances(
        conn,
<<<<<<< HEAD
        %{"address_hash_param" => address_hash_string, "holder_address_hash" => holder_address_hash} = params
=======
        %{"address_hash_param" => address_hash_string, "holder_address_hash" => holder_address_hash_string} = params
>>>>>>> 0dfda3a9
      ) do
    with {:format, {:ok, address_hash}} <- {:format, Chain.string_to_address_hash(address_hash_string)},
         {:ok, false} <- AccessHelper.restricted_access?(address_hash_string, params),
         {:not_found, {:ok, token}} <- {:not_found, Chain.token_from_address_hash(address_hash, @api_true)},
         {:not_found, false} <- {:not_found, Chain.is_erc_20_token?(token)},
<<<<<<< HEAD
         {:format, {:ok, holder_address_hash}} <- {:format, Chain.string_to_address_hash(holder_address_hash)} do
=======
         {:format, {:ok, holder_address_hash}} <- {:format, Chain.string_to_address_hash(holder_address_hash_string)},
         {:ok, false} <- AccessHelper.restricted_access?(holder_address_hash_string, params) do
>>>>>>> 0dfda3a9
      holder_address = Repo.get_by(Address, hash: holder_address_hash)

      results_plus_one =
        Instance.token_instances_by_holder_address_hash(
          token,
          holder_address_hash,
          params
          |> unique_tokens_paging_options()
          |> Keyword.merge(@api_true)
        )

      {token_instances, next_page} = split_list_by_page(results_plus_one)

      next_page_params =
        next_page |> unique_tokens_next_page(token_instances, delete_parameters_from_next_page_params(params))

      conn
      |> put_status(200)
      |> put_view(AddressView)
      |> render(:nft_list, %{
        token_instances: token_instances |> put_owner(holder_address),
        next_page_params: next_page_params,
        token: token
      })
    end
  end

  def instances(conn, %{"address_hash_param" => address_hash_string} = params) do
    with {:format, {:ok, address_hash}} <- {:format, Chain.string_to_address_hash(address_hash_string)},
         {:ok, false} <- AccessHelper.restricted_access?(address_hash_string, params),
         {:not_found, {:ok, token}} <- {:not_found, Chain.token_from_address_hash(address_hash, @api_true)} do
      results_plus_one =
        Chain.address_to_unique_tokens(
          token.contract_address_hash,
          Keyword.merge(unique_tokens_paging_options(params), @api_true)
        )

      {token_instances, next_page} = split_list_by_page(results_plus_one)

      next_page_params =
        next_page |> unique_tokens_next_page(token_instances, delete_parameters_from_next_page_params(params))

      conn
      |> put_status(200)
      |> render(:token_instances, %{token_instances: token_instances, next_page_params: next_page_params, token: token})
    end
  end

  def instance(conn, %{"address_hash_param" => address_hash_string, "token_id" => token_id_str} = params) do
    with {:format, {:ok, address_hash}} <- {:format, Chain.string_to_address_hash(address_hash_string)},
         {:ok, false} <- AccessHelper.restricted_access?(address_hash_string, params),
         {:not_found, {:ok, token}} <- {:not_found, Chain.token_from_address_hash(address_hash, @api_true)},
         {:not_found, false} <- {:not_found, Chain.is_erc_20_token?(token)},
         {:format, {token_id, ""}} <- {:format, Integer.parse(token_id_str)} do
      token_instance =
        case Chain.erc721_or_erc1155_token_instance_from_token_id_and_token_address(token_id, address_hash, @api_true) do
          {:ok, token_instance} -> token_instance |> Chain.put_owner_to_token_instance(@api_true)
          {:error, :not_found} -> %{token_id: token_id, metadata: nil, owner: nil}
        end

      conn
      |> put_status(200)
      |> render(:token_instance, %{
        token_instance: token_instance,
        token: token
      })
    end
  end

  def transfers_by_instance(conn, %{"address_hash_param" => address_hash_string, "token_id" => token_id_str} = params) do
    with {:format, {:ok, address_hash}} <- {:format, Chain.string_to_address_hash(address_hash_string)},
         {:ok, false} <- AccessHelper.restricted_access?(address_hash_string, params),
         {:not_found, {:ok, token}} <- {:not_found, Chain.token_from_address_hash(address_hash, @api_true)},
         {:not_found, false} <- {:not_found, Chain.is_erc_20_token?(token)},
         {:format, {token_id, ""}} <- {:format, Integer.parse(token_id_str)} do
      paging_options = paging_options(params)

      results =
        address_hash
        |> Chain.fetch_token_transfers_from_token_hash_and_token_id(token_id, Keyword.merge(paging_options, @api_true))
        |> Chain.flat_1155_batch_token_transfers(Decimal.new(token_id))
        |> Chain.paginate_1155_batch_token_transfers(paging_options)

      {token_transfers, next_page} = split_list_by_page(results)

      next_page_params =
        next_page
        |> token_transfers_next_page_params(token_transfers, delete_parameters_from_next_page_params(params))

      conn
      |> put_status(200)
      |> put_view(TransactionView)
      |> render(:token_transfers, %{token_transfers: token_transfers, next_page_params: next_page_params})
    end
  end

  def holders_by_instance(conn, %{"address_hash_param" => address_hash_string, "token_id" => token_id_str} = params) do
    with {:format, {:ok, address_hash}} <- {:format, Chain.string_to_address_hash(address_hash_string)},
         {:ok, false} <- AccessHelper.restricted_access?(address_hash_string, params),
         {:not_found, {:ok, token}} <- {:not_found, Chain.token_from_address_hash(address_hash, @api_true)},
         {:not_found, false} <- {:not_found, Chain.is_erc_20_token?(token)},
         {:format, {token_id, ""}} <- {:format, Integer.parse(token_id_str)} do
      paging_options = paging_options(params)

      results =
        Chain.fetch_token_holders_from_token_hash_and_token_id(
          address_hash,
          token_id,
          Keyword.merge(paging_options, @api_true)
        )

      {token_holders, next_page} = split_list_by_page(results)

      next_page_params =
        next_page
        |> next_page_params(token_holders, delete_parameters_from_next_page_params(params))

      conn
      |> put_status(200)
      |> render(:token_balances, %{token_balances: token_holders, next_page_params: next_page_params, token: token})
    end
  end

  def transfers_count_by_instance(
        conn,
        %{"address_hash_param" => address_hash_string, "token_id" => token_id_str} = params
      ) do
    with {:format, {:ok, address_hash}} <- {:format, Chain.string_to_address_hash(address_hash_string)},
         {:ok, false} <- AccessHelper.restricted_access?(address_hash_string, params),
         {:not_found, {:ok, token}} <- {:not_found, Chain.token_from_address_hash(address_hash, @api_true)},
         {:not_found, false} <- {:not_found, Chain.is_erc_20_token?(token)},
         {:format, {token_id, ""}} <- {:format, Integer.parse(token_id_str)} do
      conn
      |> put_status(200)
      |> json(%{
        transfers_count: Chain.count_token_transfers_from_token_hash_and_token_id(address_hash, token_id, @api_true)
      })
    end
  end

  def tokens_list(conn, params) do
    filter = params["q"]

    options =
      params
      |> paging_options()
      |> Keyword.merge(token_transfers_types_options(params))
      |> Keyword.merge(tokens_sorting(params))
      |> Keyword.merge(@api_true)

    {tokens, next_page} = filter |> Token.list_top(options) |> split_list_by_page()

    next_page_params = next_page |> next_page_params(tokens, delete_parameters_from_next_page_params(params))

    conn
    |> put_status(200)
    |> render(:tokens, %{tokens: tokens, next_page_params: next_page_params})
  end

  defp put_owner(token_instances, holder_address),
    do: Enum.map(token_instances, fn token_instance -> %Instance{token_instance | owner: holder_address} end)
end<|MERGE_RESOLUTION|>--- conflicted
+++ resolved
@@ -4,11 +4,7 @@
   alias BlockScoutWeb.AccessHelper
   alias BlockScoutWeb.API.V2.{AddressView, TransactionView}
   alias Explorer.{Chain, Repo}
-<<<<<<< HEAD
   alias Explorer.Chain.{Address, Token, Token.Instance}
-=======
-  alias Explorer.Chain.{Address, Token.Instance}
->>>>>>> 0dfda3a9
   alias Indexer.Fetcher.TokenTotalSupplyOnDemand
 
   import BlockScoutWeb.Chain,
@@ -94,22 +90,14 @@
 
   def instances(
         conn,
-<<<<<<< HEAD
-        %{"address_hash_param" => address_hash_string, "holder_address_hash" => holder_address_hash} = params
-=======
         %{"address_hash_param" => address_hash_string, "holder_address_hash" => holder_address_hash_string} = params
->>>>>>> 0dfda3a9
       ) do
     with {:format, {:ok, address_hash}} <- {:format, Chain.string_to_address_hash(address_hash_string)},
          {:ok, false} <- AccessHelper.restricted_access?(address_hash_string, params),
          {:not_found, {:ok, token}} <- {:not_found, Chain.token_from_address_hash(address_hash, @api_true)},
          {:not_found, false} <- {:not_found, Chain.is_erc_20_token?(token)},
-<<<<<<< HEAD
-         {:format, {:ok, holder_address_hash}} <- {:format, Chain.string_to_address_hash(holder_address_hash)} do
-=======
          {:format, {:ok, holder_address_hash}} <- {:format, Chain.string_to_address_hash(holder_address_hash_string)},
          {:ok, false} <- AccessHelper.restricted_access?(holder_address_hash_string, params) do
->>>>>>> 0dfda3a9
       holder_address = Repo.get_by(Address, hash: holder_address_hash)
 
       results_plus_one =
