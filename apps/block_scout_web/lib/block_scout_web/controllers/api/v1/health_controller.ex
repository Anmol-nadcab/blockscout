defmodule BlockScoutWeb.API.V1.HealthController do
  use BlockScoutWeb, :controller

  alias BlockScoutWeb.API.APILogger
  alias Explorer.Chain

  def health(conn, _) do
<<<<<<< HEAD
    with {:ok, count} <- Chain.count_db_decompiled_contracts(),
         {:ok, number, timestamp} <- Chain.last_db_block_status(),
=======
    APILogger.log(conn)

    with {:ok, number, timestamp} <- Chain.last_db_block_status(),
>>>>>>> 3e56f300
         {:ok, cache_number, cache_timestamp} <- Chain.last_cache_block_status() do
      send_resp(conn, :ok, result(count, number, timestamp, cache_number, cache_timestamp))
    else
      status -> send_resp(conn, :internal_server_error, error(status))
    end
  end

  def result(count, number, timestamp, cache_number, cache_timestamp) do
    %{
      "healthy" => true,
      "data" => %{
        "decompiled_contracts_count" => to_string(count),
        "latest_block_number" => to_string(number),
        "latest_block_inserted_at" => to_string(timestamp),
        "cache_latest_block_number" => to_string(cache_number),
        "cache_latest_block_inserted_at" => to_string(cache_timestamp)
      }
    }
    |> Jason.encode!()
  end

  def error({:error, :no_decompiled_smart_contracts}) do
    %{
      "healthy" => false,
      "error_code" => 5002,
      "error_title" => "no decompiled smart-contracts in db",
      "error_description" => "There are no blocks in the DB"
    }
    |> Jason.encode!()
  end

  def error({:error, :no_blocks}) do
    %{
      "healthy" => false,
      "error_code" => 5002,
      "error_title" => "no blocks in db",
      "error_description" => "There are no blocks in the DB"
    }
    |> Jason.encode!()
  end

  def error({:error, number, timestamp}) do
    %{
      "healthy" => false,
      "error_code" => 5001,
      "error_title" => "blocks fetching is stuck",
      "error_description" =>
        "There are no new blocks in the DB for the last 5 mins. Check the healthiness of Ethereum archive node or the Blockscout DB instance",
      "data" => %{
        "latest_block_number" => to_string(number),
        "latest_block_inserted_at" => to_string(timestamp)
      }
    }
    |> Jason.encode!()
  end
end<|MERGE_RESOLUTION|>--- conflicted
+++ resolved
@@ -5,41 +5,25 @@
   alias Explorer.Chain
 
   def health(conn, _) do
-<<<<<<< HEAD
-    with {:ok, count} <- Chain.count_db_decompiled_contracts(),
-         {:ok, number, timestamp} <- Chain.last_db_block_status(),
-=======
     APILogger.log(conn)
 
     with {:ok, number, timestamp} <- Chain.last_db_block_status(),
->>>>>>> 3e56f300
          {:ok, cache_number, cache_timestamp} <- Chain.last_cache_block_status() do
-      send_resp(conn, :ok, result(count, number, timestamp, cache_number, cache_timestamp))
+      send_resp(conn, :ok, result(number, timestamp, cache_number, cache_timestamp))
     else
       status -> send_resp(conn, :internal_server_error, error(status))
     end
   end
 
-  def result(count, number, timestamp, cache_number, cache_timestamp) do
+  def result(number, timestamp, cache_number, cache_timestamp) do
     %{
       "healthy" => true,
       "data" => %{
-        "decompiled_contracts_count" => to_string(count),
         "latest_block_number" => to_string(number),
         "latest_block_inserted_at" => to_string(timestamp),
         "cache_latest_block_number" => to_string(cache_number),
         "cache_latest_block_inserted_at" => to_string(cache_timestamp)
       }
-    }
-    |> Jason.encode!()
-  end
-
-  def error({:error, :no_decompiled_smart_contracts}) do
-    %{
-      "healthy" => false,
-      "error_code" => 5002,
-      "error_title" => "no decompiled smart-contracts in db",
-      "error_description" => "There are no blocks in the DB"
     }
     |> Jason.encode!()
   end
