--- conflicted
+++ resolved
@@ -225,13 +225,12 @@
     Endpoint.broadcast("addresses:#{to_string(address_hash)}", "changed_bytecode", %{})
   end
 
-<<<<<<< HEAD
   def handle_event({:chain_event, :smart_contract_was_verified, :on_demand, [address_hash]}) do
     Endpoint.broadcast("addresses:#{to_string(address_hash)}", "smart_contract_was_verified", %{})
-=======
+  end
+
   def handle_event({:chain_event, :optimism_deposits, :realtime, deposits}) do
     broadcast_optimism_deposits(deposits, "optimism_deposits:new_deposits", "deposits")
->>>>>>> 33436a26
   end
 
   def handle_event(_), do: nil
