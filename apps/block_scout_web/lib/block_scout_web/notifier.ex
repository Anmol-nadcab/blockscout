defmodule BlockScoutWeb.Notifier do
  @moduledoc """
  Responds to events by sending appropriate channel updates to front-end.
  """

  alias Absinthe.Subscription

  alias BlockScoutWeb.API.V2, as: API_V2

  alias BlockScoutWeb.{
    AddressContractVerificationViaFlattenedCodeView,
    AddressContractVerificationViaJsonView,
    AddressContractVerificationViaMultiPartFilesView,
    AddressContractVerificationViaStandardJsonInputView,
    AddressContractVerificationVyperView,
    Endpoint
  }

  alias Explorer.{Chain, Market, Repo}
  alias Explorer.Chain.{Address, InternalTransaction, Transaction}
  alias Explorer.Chain.Supply.RSK
  alias Explorer.Chain.Transaction.History.TransactionStats
  alias Explorer.Counters.{AverageBlockTime, Helper}
  alias Explorer.SmartContract.{CompilerVersion, Solidity.CodeCompiler}
  alias Phoenix.View

  @check_broadcast_sequence_period 500

  def handle_event({:chain_event, :addresses, type, addresses}) when type in [:realtime, :on_demand] do
    Endpoint.broadcast("addresses:new_address", "count", %{count: Chain.address_estimated_count()})

    addresses
    |> Stream.reject(fn %Address{fetched_coin_balance: fetched_coin_balance} -> is_nil(fetched_coin_balance) end)
    |> Enum.each(&broadcast_balance/1)
  end

  def handle_event({:chain_event, :address_coin_balances, type, address_coin_balances})
      when type in [:realtime, :on_demand] do
    Enum.each(address_coin_balances, &broadcast_address_coin_balance/1)
  end

  def handle_event({:chain_event, :address_token_balances, type, address_token_balances})
      when type in [:realtime, :on_demand] do
    Enum.each(address_token_balances, &broadcast_address_token_balance/1)
  end

  def handle_event({:chain_event, :address_current_token_balances, type, address_current_token_balances})
      when type in [:realtime, :on_demand] do
    Enum.each(address_current_token_balances, &broadcast_address_token_balance/1)
  end

  def handle_event(
        {:chain_event, :contract_verification_result, :on_demand, {address_hash, contract_verification_result}}
      ) do
    Endpoint.broadcast(
      "addresses:#{address_hash}",
      "verification_result",
      %{
        result: contract_verification_result
      }
    )
  end

  def handle_event(
        {:chain_event, :contract_verification_result, :on_demand, {address_hash, contract_verification_result, conn}}
      ) do
    %{view: view, compiler: compiler} = select_contract_type_and_form_view(conn.params)

    contract_verification_result =
      case contract_verification_result do
        {:ok, _} = result ->
          result

        {:error, changeset} ->
          compiler_versions = fetch_compiler_version(compiler)

          result =
            view
            |> View.render_to_string("new.html",
              changeset: changeset,
              compiler_versions: compiler_versions,
              evm_versions: CodeCompiler.evm_versions(:solidity),
              address_hash: address_hash,
              conn: conn,
              retrying: true
            )

          {:error, result}
      end

    Endpoint.broadcast(
      "addresses:#{address_hash}",
      "verification_result",
      %{
        result: contract_verification_result
      }
    )
  end

  def handle_event({:chain_event, :block_rewards, :realtime, rewards}) do
    if Application.get_env(:block_scout_web, BlockScoutWeb.Chain)[:has_emission_funds] do
      broadcast_rewards(rewards)
    end
  end

  def handle_event({:chain_event, :blocks, :realtime, blocks}) do
    last_broadcasted_block_number = Helper.fetch_from_cache(:number, :last_broadcasted_block)

    blocks
    |> Enum.sort_by(& &1.number, :asc)
    |> Enum.each(fn block ->
      broadcast_latest_block?(block, last_broadcasted_block_number)
    end)
  end

  def handle_event({:chain_event, :exchange_rate}) do
    exchange_rate = Market.get_coin_exchange_rate()

    market_history_data =
      case Market.fetch_recent_history() do
        [today | the_rest] -> [%{today | closing_price: exchange_rate.usd_value} | the_rest]
        data -> data
      end

    exchange_rate_with_available_supply =
      case Application.get_env(:explorer, :supply) do
        RSK ->
          %{exchange_rate | available_supply: nil, market_cap_usd: RSK.market_cap(exchange_rate)}

        _ ->
          Map.from_struct(exchange_rate)
      end

    Endpoint.broadcast("exchange_rate:new_rate", "new_rate", %{
      exchange_rate: exchange_rate_with_available_supply,
      market_history_data: Enum.map(market_history_data, fn day -> Map.take(day, [:closing_price, :date]) end)
    })
  end

  def handle_event(
        {:chain_event, :internal_transactions, :on_demand,
         [%InternalTransaction{index: 0, transaction_hash: transaction_hash}]}
      ) do
    Endpoint.broadcast("transactions:#{transaction_hash}", "raw_trace", %{raw_trace_origin: transaction_hash})
  end

  # internal txs broadcast disabled on the indexer level, therefore it out of scope of the refactoring within https://github.com/blockscout/blockscout/pull/7474
  def handle_event({:chain_event, :internal_transactions, :realtime, internal_transactions}) do
    internal_transactions
    |> Stream.map(
      &(InternalTransaction.where_nonpending_block()
        |> Repo.get_by(transaction_hash: &1.transaction_hash, index: &1.index)
<<<<<<< HEAD
        |> Repo.preload([:from_address, :to_address, :transaction]))
=======
        |> Repo.preload([:from_address, :to_address, :block]))
>>>>>>> d9c4c419
    )
    |> Enum.each(&broadcast_internal_transaction/1)
  end

  def handle_event({:chain_event, :token_transfers, :realtime, all_token_transfers}) do
    all_token_transfers_full =
      all_token_transfers
      |> Enum.map(
        &(&1
          |> Repo.preload([:from_address, :to_address, :token, transaction: :block]))
      )

    transfers_by_token = Enum.group_by(all_token_transfers_full, fn tt -> to_string(tt.token_contract_address_hash) end)

    broadcast_token_transfers_websocket_v2(all_token_transfers_full, transfers_by_token)

    for {token_contract_address_hash, token_transfers} <- transfers_by_token do
      Subscription.publish(
        Endpoint,
        token_transfers,
        token_transfers: token_contract_address_hash
      )

      token_transfers
      |> Enum.each(&broadcast_token_transfer/1)
    end
  end

  def handle_event({:chain_event, :transactions, :realtime, transactions}) do
    preloads = [:block, created_contract_address: :names, from_address: :names, to_address: :names]

    transactions
    |> Enum.map(
      &(&1
        |> Repo.preload(if API_V2.enabled?(), do: [:token_transfers | preloads], else: preloads))
    )
    |> broadcast_transactions_websocket_v2()
    |> Enum.map(fn tx ->
      # Disable parsing of token transfers from websocket for transaction tab because we display token transfers at a separate tab
      Map.put(tx, :token_transfers, [])
    end)
    |> Enum.each(&broadcast_transaction/1)
  end

  def handle_event({:chain_event, :transaction_stats}) do
    today = Date.utc_today()

    [{:history_size, history_size}] =
      Application.get_env(:block_scout_web, BlockScoutWeb.Chain.TransactionHistoryChartController, {:history_size, 30})

    x_days_back = Date.add(today, -1 * history_size)

    date_range = TransactionStats.by_date_range(x_days_back, today)
    stats = Enum.map(date_range, fn item -> Map.drop(item, [:__meta__]) end)

    Endpoint.broadcast("transactions:stats", "update", %{stats: stats})
  end

  def handle_event(
        {:chain_event, :token_total_supply, :on_demand,
         [%Explorer.Chain.Token{contract_address_hash: contract_address_hash, total_supply: total_supply} = token]}
      )
      when not is_nil(total_supply) do
    Endpoint.broadcast("tokens:#{to_string(contract_address_hash)}", "token_total_supply", %{token: token})
  end

  def handle_event({:chain_event, :changed_bytecode, :on_demand, [address_hash]}) do
    Endpoint.broadcast("addresses:#{to_string(address_hash)}", "changed_bytecode", %{})
  end

  def handle_event({:chain_event, :smart_contract_was_verified, :on_demand, [address_hash]}) do
    Endpoint.broadcast("addresses:#{to_string(address_hash)}", "smart_contract_was_verified", %{})
  end

  def handle_event(_), do: nil

  def fetch_compiler_version(compiler) do
    case CompilerVersion.fetch_versions(compiler) do
      {:ok, compiler_versions} ->
        compiler_versions

      {:error, _} ->
        []
    end
  end

  def select_contract_type_and_form_view(params) do
    verification_from_metadata_json? = check_verification_type(params, "json:metadata")

    verification_from_standard_json_input? = check_verification_type(params, "json:standard")

    verification_from_vyper? = check_verification_type(params, "vyper")

    verification_from_multi_part_files? = check_verification_type(params, "multi-part-files")

    compiler = if verification_from_vyper?, do: :vyper, else: :solc

    view =
      cond do
        verification_from_standard_json_input? -> AddressContractVerificationViaStandardJsonInputView
        verification_from_metadata_json? -> AddressContractVerificationViaJsonView
        verification_from_vyper? -> AddressContractVerificationVyperView
        verification_from_multi_part_files? -> AddressContractVerificationViaMultiPartFilesView
        true -> AddressContractVerificationViaFlattenedCodeView
      end

    %{view: view, compiler: compiler}
  end

  defp check_verification_type(params, type),
    do: Map.has_key?(params, "verification_type") && Map.get(params, "verification_type") == type

  @doc """
  Broadcast the percentage of blocks or pending block operations indexed so far.
  """
  @spec broadcast_indexed_ratio(String.t(), Decimal.t()) ::
          :ok | {:error, term()}
  def broadcast_indexed_ratio(msg, ratio) do
    Endpoint.broadcast(msg, "index_status", %{
      ratio: Decimal.to_string(ratio),
      finished: Chain.finished_indexing_from_ratio?(ratio)
    })
  end

  defp broadcast_latest_block?(block, last_broadcasted_block_number) do
    cond do
      last_broadcasted_block_number == 0 || last_broadcasted_block_number == block.number - 1 ||
          last_broadcasted_block_number < block.number - 4 ->
        broadcast_block(block)
        :ets.insert(:last_broadcasted_block, {:number, block.number})

      last_broadcasted_block_number > block.number - 1 ->
        broadcast_block(block)

      true ->
        Task.start_link(fn ->
          schedule_broadcasting(block)
        end)
    end
  end

  defp schedule_broadcasting(block) do
    :timer.sleep(@check_broadcast_sequence_period)
    last_broadcasted_block_number = Helper.fetch_from_cache(:number, :last_broadcasted_block)

    if last_broadcasted_block_number == block.number - 1 do
      broadcast_block(block)
      :ets.insert(:last_broadcasted_block, {:number, block.number})
    else
      schedule_broadcasting(block)
    end
  end

  defp broadcast_address_coin_balance(%{address_hash: address_hash, block_number: block_number}) do
    Endpoint.broadcast("addresses:#{address_hash}", "coin_balance", %{
      block_number: block_number
    })
  end

  defp broadcast_address_token_balance(%{address_hash: address_hash, block_number: block_number}) do
    Endpoint.broadcast("addresses:#{address_hash}", "token_balance", %{
      block_number: block_number
    })
  end

  defp broadcast_balance(%Address{hash: address_hash} = address) do
    Endpoint.broadcast(
      "addresses:#{address_hash}",
      "balance_update",
      %{
        address: address,
        exchange_rate: Market.get_coin_exchange_rate()
      }
    )
  end

  defp broadcast_block(block) do
    preloaded_block = Repo.preload(block, [[miner: :names], :transactions, :rewards])
    average_block_time = AverageBlockTime.average_block_time()

    Endpoint.broadcast("blocks:new_block", "new_block", %{
      block: preloaded_block,
      average_block_time: average_block_time
    })

    Endpoint.broadcast("blocks:#{to_string(block.miner_hash)}", "new_block", %{
      block: preloaded_block,
      average_block_time: average_block_time
    })
  end

  defp broadcast_rewards(rewards) do
    preloaded_rewards = Repo.preload(rewards, [:address, :block])
    emission_reward = Enum.find(preloaded_rewards, fn reward -> reward.address_type == :emission_funds end)

    preloaded_rewards_except_emission =
      Enum.reject(preloaded_rewards, fn reward -> reward.address_type == :emission_funds end)

    Enum.each(preloaded_rewards_except_emission, fn reward ->
      Endpoint.broadcast("rewards:#{to_string(reward.address_hash)}", "new_reward", %{
        emission_funds: emission_reward,
        validator: reward
      })
    end)
  end

  defp broadcast_internal_transaction(internal_transaction) do
    Endpoint.broadcast("addresses:#{internal_transaction.from_address_hash}", "internal_transaction", %{
      address: internal_transaction.from_address,
      internal_transaction: internal_transaction
    })

    if internal_transaction.to_address_hash != internal_transaction.from_address_hash do
      Endpoint.broadcast("addresses:#{internal_transaction.to_address_hash}", "internal_transaction", %{
        address: internal_transaction.to_address,
        internal_transaction: internal_transaction
      })
    end
  end

  defp broadcast_transactions_websocket_v2(transactions) do
    pending_transactions =
      Enum.filter(transactions, fn
        %Transaction{block_number: nil} -> true
        _ -> false
      end)

    validated_transactions =
      Enum.filter(transactions, fn
        %Transaction{block_number: nil} -> false
        _ -> true
      end)

    broadcast_transactions_websocket_v2_inner(
      pending_transactions,
      "transactions:new_pending_transaction",
      "pending_transaction"
    )

    broadcast_transactions_websocket_v2_inner(validated_transactions, "transactions:new_transaction", "transaction")

    transactions
  end

  defp broadcast_transactions_websocket_v2_inner(transactions, default_channel, event) do
    if Enum.count(transactions) > 0 do
      Endpoint.broadcast(default_channel, event, %{
        transactions: transactions
      })
    end

    group_by_address_hashes_and_broadcast(transactions, event, :transactions)
  end

  defp broadcast_transaction(%Transaction{block_number: nil} = pending) do
    broadcast_transaction(pending, "transactions:new_pending_transaction", "pending_transaction")
  end

  defp broadcast_transaction(transaction) do
    broadcast_transaction(transaction, "transactions:new_transaction", "transaction")
  end

  defp broadcast_transaction(transaction, transaction_channel, event) do
    Endpoint.broadcast("transactions:#{transaction.hash}", "collated", %{})

    Endpoint.broadcast(transaction_channel, event, %{
      transaction: transaction
    })

    Endpoint.broadcast("addresses:#{transaction.from_address_hash}", event, %{
      address: transaction.from_address,
      transaction: transaction
    })

    if transaction.to_address_hash != transaction.from_address_hash do
      Endpoint.broadcast("addresses:#{transaction.to_address_hash}", event, %{
        address: transaction.to_address,
        transaction: transaction
      })
    end
  end

  defp broadcast_token_transfers_websocket_v2(tokens_transfers, transfers_by_token) do
    for {token_contract_address_hash, token_transfers} <- transfers_by_token do
      Endpoint.broadcast("tokens:#{token_contract_address_hash}", "token_transfer", %{token_transfers: token_transfers})
    end

    group_by_address_hashes_and_broadcast(tokens_transfers, "token_transfer", :token_transfers)
  end

  defp broadcast_token_transfer(token_transfer) do
    broadcast_token_transfer(token_transfer, "token_transfer")
  end

  defp broadcast_token_transfer(token_transfer, event) do
    Endpoint.broadcast("addresses:#{token_transfer.from_address_hash}", event, %{
      address: token_transfer.from_address,
      token_transfer: token_transfer
    })

    Endpoint.broadcast("tokens:#{token_transfer.token_contract_address_hash}", event, %{
      address: token_transfer.token_contract_address_hash,
      token_transfer: token_transfer
    })

    if token_transfer.to_address_hash != token_transfer.from_address_hash do
      Endpoint.broadcast("addresses:#{token_transfer.to_address_hash}", event, %{
        address: token_transfer.to_address,
        token_transfer: token_transfer
      })
    end
  end

  defp group_by_address_hashes_and_broadcast(elements, event, map_key) do
    grouped_by_from =
      elements
      |> Enum.group_by(fn el -> el.from_address_hash end)

    grouped_by_to =
      elements
      |> Enum.group_by(fn el -> el.to_address_hash end)

    grouped = Map.merge(grouped_by_to, grouped_by_from, fn _k, v1, v2 -> Enum.uniq(v1 ++ v2) end)

    for {address_hash, elements} <- grouped do
      Endpoint.broadcast("addresses:#{address_hash}", event, %{map_key => elements})
    end
  end
end<|MERGE_RESOLUTION|>--- conflicted
+++ resolved
@@ -150,11 +150,7 @@
     |> Stream.map(
       &(InternalTransaction.where_nonpending_block()
         |> Repo.get_by(transaction_hash: &1.transaction_hash, index: &1.index)
-<<<<<<< HEAD
-        |> Repo.preload([:from_address, :to_address, :transaction]))
-=======
         |> Repo.preload([:from_address, :to_address, :block]))
->>>>>>> d9c4c419
     )
     |> Enum.each(&broadcast_internal_transaction/1)
   end
