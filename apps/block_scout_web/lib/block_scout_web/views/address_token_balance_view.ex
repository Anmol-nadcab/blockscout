--- conflicted
+++ resolved
@@ -11,11 +11,7 @@
   end
 
   def filter_by_type(token_balances, type) do
-<<<<<<< HEAD
-    Enum.filter(token_balances, fn {_token_balance, _, token} -> token.type == type end)
-=======
     Enum.filter(token_balances, fn token_balance -> token_balance.token.type == type end)
->>>>>>> 0d37b8d8
   end
 
   def address_tokens_usd_sum_cache(address, token_balances) do
