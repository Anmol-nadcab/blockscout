--- conflicted
+++ resolved
@@ -23,13 +23,8 @@
         dialyzer: :test
       ],
       start_permanent: Mix.env() == :prod,
-<<<<<<< HEAD
-      version: "6.0.0",
+      version: "6.1.0",
       xref: [exclude: [Explorer.Chain.Zkevm.Reader, Explorer.Chain.ZkSync.Reader]]
-=======
-      version: "6.1.0",
-      xref: [exclude: [Explorer.Chain.Zkevm.Reader]]
->>>>>>> 77d984d9
     ]
   end
 
