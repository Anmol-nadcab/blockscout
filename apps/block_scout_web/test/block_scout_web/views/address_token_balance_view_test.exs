defmodule BlockScoutWeb.AddressTokenBalanceViewTest do
  use BlockScoutWeb.ConnCase, async: true

  alias BlockScoutWeb.AddressTokenBalanceView
  alias Explorer.Chain

  describe "tokens_count_title/1" do
    test "returns the title pluralized" do
      token_balances = [
        build(:token_balance),
        build(:token_balance)
      ]

      assert AddressTokenBalanceView.tokens_count_title(token_balances) == "2 tokens"
    end
  end

  describe "filter_by_type/2" do
    test "filter tokens by the given type" do
      token_balance_a = build(:token_balance, token: build(:token, type: "ERC-20"))
      token_balance_b = build(:token_balance, token: build(:token, type: "ERC-721"))

      token_balances = [{token_balance_a, token_balance_a.token}, {token_balance_b, token_balance_b.token}]

      assert AddressTokenBalanceView.filter_by_type(token_balances, "ERC-20") == [
               {token_balance_a, token_balance_a.token}
             ]
    end
  end

<<<<<<< HEAD
  describe "sort_by_name/1" do
    test "sorts the given tokens by its name" do
      token_balance_a = build(:token_balance, token: build(:token, name: "token name"))
      token_balance_b = build(:token_balance, token: build(:token, name: "token"))
      token_balance_c = build(:token_balance, token: build(:token, name: "atoken"))

      token_balances = [
        token_balance_a,
        token_balance_b,
        token_balance_c
      ]

      expected = [token_balance_c, token_balance_b, token_balance_a]

      assert AddressTokenBalanceView.sort_by_name(token_balances) == expected
    end

    test "considers nil values in the bottom of the list" do
      token_balance_a = build(:token_balance, token: build(:token, name: nil))
      token_balance_b = build(:token_balance, token: build(:token, name: "token name"))
      token_balance_c = build(:token_balance, token: build(:token, name: "token"))

      token_balances = [
        token_balance_a,
        token_balance_b,
        token_balance_c
      ]

      expected = [token_balance_c, token_balance_b, token_balance_a]

      assert AddressTokenBalanceView.sort_by_name(token_balances) == expected
    end

    test "considers capitalization" do
      token_balance_a = build(:token_balance, token: build(:token, name: "Token"))
      token_balance_b = build(:token_balance, token: build(:token, name: "atoken"))

      token_balances = [token_balance_a, token_balance_b]
      expected = [token_balance_b, token_balance_a]

      assert AddressTokenBalanceView.sort_by_name(token_balances) == expected
    end
  end

  describe "sort_by_usd_value_and_name/1" do
    test "sorts the given tokens by its name and usd_value" do
      token_balance_a =
        build(:token_balance,
          token: build(:token, name: "token name", decimals: Decimal.new(18)) |> Map.put(:usd_value, Decimal.new(2)),
          value: Decimal.new(100_500)
        )

      token_balance_b =
        build(:token_balance,
          token:
            build(:token, name: "token", decimals: Decimal.new(18)) |> Map.put(:usd_value, Decimal.from_float(3.45)),
          value: Decimal.new(100_500)
        )

      token_balance_c =
        build(:token_balance,
          token: build(:token, name: nil, decimals: Decimal.new(18)) |> Map.put(:usd_value, Decimal.new(2)),
          value: Decimal.new(100_500)
        )

      token_balance_d =
        build(:token_balance,
          token: build(:token, name: "Atoken", decimals: Decimal.new(18)) |> Map.put(:usd_value, Decimal.new(1)),
          value: Decimal.new(100_500)
        )

      token_balance_e =
        build(:token_balance,
          token: build(:token, name: "atoken", decimals: Decimal.new(18)) |> Map.put(:usd_value, nil),
          value: Decimal.new(100_500)
        )

      token_balance_f =
        build(:token_balance,
          token: build(:token, name: "Btoken", decimals: Decimal.new(18)) |> Map.put(:usd_value, nil),
          value: Decimal.new(100_500)
        )

      token_balance_g =
        build(:token_balance,
          token: build(:token, name: "Btoken", decimals: Decimal.new(18)) |> Map.put(:usd_value, Decimal.new(1)),
          value: Decimal.new(100_500)
        )

      token_balances = [
        {token_balance_a, %{}, token_balance_a.token},
        {token_balance_b, %{}, token_balance_b.token},
        {token_balance_c, %{}, token_balance_c.token},
        {token_balance_d, %{}, token_balance_d.token},
        {token_balance_e, %{}, token_balance_e.token},
        {token_balance_f, %{}, token_balance_f.token},
        {token_balance_g, %{}, token_balance_g.token}
      ]

      expected = [
        {token_balance_b, %{}, token_balance_b.token},
        {token_balance_a, %{}, token_balance_a.token},
        {token_balance_c, %{}, token_balance_c.token},
        {token_balance_d, %{}, token_balance_d.token},
        {token_balance_g, %{}, token_balance_g.token},
        {token_balance_e, %{}, token_balance_e.token},
        {token_balance_f, %{}, token_balance_f.token}
      ]

      assert AddressTokenBalanceView.sort_by_usd_value_and_name(token_balances) == expected
    end
  end

  describe "balance_in_usd/1" do
    test "return balance in usd" do
=======
  describe "balance_in_fiat/1" do
    test "return balance in fiat" do
>>>>>>> 9d670a17
      token =
        :token
        |> build(decimals: Decimal.new(0))
        |> Map.put(:fiat_value, Decimal.new(3))

      token_balance = build(:token_balance, value: Decimal.new(10), token: token)

      result = Chain.balance_in_fiat(token_balance)

      assert Decimal.compare(result, 30) == :eq
    end

    test "return nil if fiat_value is not present" do
      token =
        :token
        |> build(decimals: Decimal.new(0))
        |> Map.put(:fiat_value, nil)

      token_balance = build(:token_balance, value: 10, token: token)

      assert Chain.balance_in_fiat(token_balance) == nil
    end

    test "consider decimals when computing value" do
      token =
        :token
        |> build(decimals: Decimal.new(2))
        |> Map.put(:fiat_value, Decimal.new(3))

      token_balance = build(:token_balance, value: Decimal.new(10), token: token)

      result = Chain.balance_in_fiat(token_balance)

      assert Decimal.compare(result, Decimal.from_float(0.3)) == :eq
    end
  end
end<|MERGE_RESOLUTION|>--- conflicted
+++ resolved
@@ -28,126 +28,8 @@
     end
   end
 
-<<<<<<< HEAD
-  describe "sort_by_name/1" do
-    test "sorts the given tokens by its name" do
-      token_balance_a = build(:token_balance, token: build(:token, name: "token name"))
-      token_balance_b = build(:token_balance, token: build(:token, name: "token"))
-      token_balance_c = build(:token_balance, token: build(:token, name: "atoken"))
-
-      token_balances = [
-        token_balance_a,
-        token_balance_b,
-        token_balance_c
-      ]
-
-      expected = [token_balance_c, token_balance_b, token_balance_a]
-
-      assert AddressTokenBalanceView.sort_by_name(token_balances) == expected
-    end
-
-    test "considers nil values in the bottom of the list" do
-      token_balance_a = build(:token_balance, token: build(:token, name: nil))
-      token_balance_b = build(:token_balance, token: build(:token, name: "token name"))
-      token_balance_c = build(:token_balance, token: build(:token, name: "token"))
-
-      token_balances = [
-        token_balance_a,
-        token_balance_b,
-        token_balance_c
-      ]
-
-      expected = [token_balance_c, token_balance_b, token_balance_a]
-
-      assert AddressTokenBalanceView.sort_by_name(token_balances) == expected
-    end
-
-    test "considers capitalization" do
-      token_balance_a = build(:token_balance, token: build(:token, name: "Token"))
-      token_balance_b = build(:token_balance, token: build(:token, name: "atoken"))
-
-      token_balances = [token_balance_a, token_balance_b]
-      expected = [token_balance_b, token_balance_a]
-
-      assert AddressTokenBalanceView.sort_by_name(token_balances) == expected
-    end
-  end
-
-  describe "sort_by_usd_value_and_name/1" do
-    test "sorts the given tokens by its name and usd_value" do
-      token_balance_a =
-        build(:token_balance,
-          token: build(:token, name: "token name", decimals: Decimal.new(18)) |> Map.put(:usd_value, Decimal.new(2)),
-          value: Decimal.new(100_500)
-        )
-
-      token_balance_b =
-        build(:token_balance,
-          token:
-            build(:token, name: "token", decimals: Decimal.new(18)) |> Map.put(:usd_value, Decimal.from_float(3.45)),
-          value: Decimal.new(100_500)
-        )
-
-      token_balance_c =
-        build(:token_balance,
-          token: build(:token, name: nil, decimals: Decimal.new(18)) |> Map.put(:usd_value, Decimal.new(2)),
-          value: Decimal.new(100_500)
-        )
-
-      token_balance_d =
-        build(:token_balance,
-          token: build(:token, name: "Atoken", decimals: Decimal.new(18)) |> Map.put(:usd_value, Decimal.new(1)),
-          value: Decimal.new(100_500)
-        )
-
-      token_balance_e =
-        build(:token_balance,
-          token: build(:token, name: "atoken", decimals: Decimal.new(18)) |> Map.put(:usd_value, nil),
-          value: Decimal.new(100_500)
-        )
-
-      token_balance_f =
-        build(:token_balance,
-          token: build(:token, name: "Btoken", decimals: Decimal.new(18)) |> Map.put(:usd_value, nil),
-          value: Decimal.new(100_500)
-        )
-
-      token_balance_g =
-        build(:token_balance,
-          token: build(:token, name: "Btoken", decimals: Decimal.new(18)) |> Map.put(:usd_value, Decimal.new(1)),
-          value: Decimal.new(100_500)
-        )
-
-      token_balances = [
-        {token_balance_a, %{}, token_balance_a.token},
-        {token_balance_b, %{}, token_balance_b.token},
-        {token_balance_c, %{}, token_balance_c.token},
-        {token_balance_d, %{}, token_balance_d.token},
-        {token_balance_e, %{}, token_balance_e.token},
-        {token_balance_f, %{}, token_balance_f.token},
-        {token_balance_g, %{}, token_balance_g.token}
-      ]
-
-      expected = [
-        {token_balance_b, %{}, token_balance_b.token},
-        {token_balance_a, %{}, token_balance_a.token},
-        {token_balance_c, %{}, token_balance_c.token},
-        {token_balance_d, %{}, token_balance_d.token},
-        {token_balance_g, %{}, token_balance_g.token},
-        {token_balance_e, %{}, token_balance_e.token},
-        {token_balance_f, %{}, token_balance_f.token}
-      ]
-
-      assert AddressTokenBalanceView.sort_by_usd_value_and_name(token_balances) == expected
-    end
-  end
-
-  describe "balance_in_usd/1" do
-    test "return balance in usd" do
-=======
   describe "balance_in_fiat/1" do
     test "return balance in fiat" do
->>>>>>> 9d670a17
       token =
         :token
         |> build(decimals: Decimal.new(0))
