--- conflicted
+++ resolved
@@ -14,8 +14,7 @@
       elixirc_paths: elixirc_paths(Mix.env()),
       lockfile: "../../mix.lock",
       start_permanent: Mix.env() == :prod,
-<<<<<<< HEAD
-      version: "5.2.1",
+      version: "5.2.2",
       xref: [
         exclude: [
           Explorer.Chain.OptimismDeposit,
@@ -26,9 +25,6 @@
           Explorer.Chain.OptimismWithdrawalEvent
         ]
       ]
-=======
-      version: "5.2.2"
->>>>>>> 4df2be6c
     ]
   end
 
