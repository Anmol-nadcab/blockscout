defmodule Indexer.Fetcher.Arbitrum.Utils.Db do
  @moduledoc """
    Common functions to simplify DB routines for Indexer.Fetcher.Arbitrum fetchers
  """

  import Ecto.Query, only: [from: 2]

  import Indexer.Fetcher.Arbitrum.Utils.Logging, only: [log_warning: 1, log_info: 1]

  alias Explorer.{Chain, Repo}
  alias Explorer.Chain.Arbitrum
  alias Explorer.Chain.Arbitrum.Reader
  alias Explorer.Chain.Block, as: FullBlock
  alias Explorer.Chain.{Data, Hash}

  alias Explorer.Utility.MissingBlockRange

  require Logger

  # 32-byte signature of the event L2ToL1Tx(address caller, address indexed destination, uint256 indexed hash, uint256 indexed position, uint256 arbBlockNum, uint256 ethBlockNum, uint256 timestamp, uint256 callvalue, bytes data)
  @l2_to_l1_event "0x3e7aafa77dbf186b7fd488006beff893744caa3c4f6f299e8a709fa2087374fc"

  @doc """
    Indexes L1 transactions provided in the input map. For transactions that
    are already in the database, existing indices are taken. For new transactions,
    the next available indices are assigned.

    ## Parameters
    - `new_l1_txs`: A map of L1 transaction descriptions. The keys of the map are
      transaction hashes.

    ## Returns
    - `l1_txs`: A map of L1 transaction descriptions. Each element is extended with
      the key `:id`, representing the index of the L1 transaction in the
      `arbitrum_lifecycle_l1_transactions` table.
  """
  @spec get_indices_for_l1_transactions(%{
          binary() => %{
            :hash => binary(),
            :block_number => FullBlock.block_number(),
            :timestamp => DateTime.t(),
            :status => :unfinalized | :finalized,
            optional(:id) => non_neg_integer()
          }
        }) :: %{binary() => Arbitrum.LifecycleTransaction.to_import()}
  # TODO: consider a way to remove duplicate with ZkSync.Utils.Db
  def get_indices_for_l1_transactions(new_l1_txs)
      when is_map(new_l1_txs) do
    # Get indices for l1 transactions previously handled
    l1_txs =
      new_l1_txs
      |> Map.keys()
      |> Reader.lifecycle_transaction_ids()
      |> Enum.reduce(new_l1_txs, fn {hash, id}, txs ->
        {_, txs} =
          Map.get_and_update!(txs, hash.bytes, fn l1_tx ->
            {l1_tx, Map.put(l1_tx, :id, id)}
          end)

        txs
      end)

    # Get the next index for the first new transaction based
    # on the indices existing in DB
    l1_tx_next_id = Reader.next_lifecycle_transaction_id()

    # Assign new indices for the transactions which are not in
    # the l1 transactions table yet
    {updated_l1_txs, _} =
      l1_txs
      |> Map.keys()
      |> Enum.reduce(
        {l1_txs, l1_tx_next_id},
        fn hash, {txs, next_id} ->
          tx = txs[hash]
          id = Map.get(tx, :id)

          if is_nil(id) do
            {Map.put(txs, hash, Map.put(tx, :id, next_id)), next_id + 1}
          else
            {txs, next_id}
          end
        end
      )

    updated_l1_txs
  end

  @doc """
    Reads a list of L1 transactions by their hashes from the
    `arbitrum_lifecycle_l1_transactions` table and converts them to maps.

    ## Parameters
    - `l1_tx_hashes`: A list of hashes to retrieve L1 transactions for.

    ## Returns
    - A list of maps representing the `Explorer.Chain.Arbitrum.LifecycleTransaction`
      corresponding to the hashes from the input list. The output list is
      compatible with the database import operation.
  """
  @spec lifecycle_transactions([binary()]) :: [Arbitrum.LifecycleTransaction.to_import()]
  def lifecycle_transactions(l1_tx_hashes) do
    l1_tx_hashes
    |> Reader.lifecycle_transactions()
    |> Enum.map(&lifecycle_transaction_to_map/1)
  end

  @doc """
    Calculates the next L1 block number to search for the latest committed batch.

    ## Parameters
    - `value_if_nil`: The default value to return if no committed batch is found.

    ## Returns
    - The next L1 block number after the latest committed batch or `value_if_nil` if no committed batches are found.
  """
  @spec l1_block_to_discover_latest_committed_batch(FullBlock.block_number() | nil) :: FullBlock.block_number() | nil
  def l1_block_to_discover_latest_committed_batch(value_if_nil)
      when (is_integer(value_if_nil) and value_if_nil >= 0) or is_nil(value_if_nil) do
    case Reader.l1_block_of_latest_committed_batch() do
      nil ->
        log_warning("No committed batches found in DB")
        value_if_nil

      value ->
        value + 1
    end
  end

  @doc """
    Calculates the L1 block number to start the search for committed batches that precede
    the earliest batch already discovered.

    ## Parameters
    - `value_if_nil`: The default value to return if no committed batch is found.

    ## Returns
    - The L1 block number immediately preceding the earliest committed batch,
      or `value_if_nil` if no committed batches are found.
  """
  @spec l1_block_to_discover_earliest_committed_batch(nil | FullBlock.block_number()) :: nil | FullBlock.block_number()
  def l1_block_to_discover_earliest_committed_batch(value_if_nil)
      when (is_integer(value_if_nil) and value_if_nil >= 0) or is_nil(value_if_nil) do
    case Reader.l1_block_of_earliest_committed_batch() do
      nil ->
        log_warning("No committed batches found in DB")
        value_if_nil

      value ->
        value - 1
    end
  end

  @doc """
    Retrieves the block number of the highest rollup block that has been included in a batch.

    ## Parameters
    - `value_if_nil`: The default value to return if no rollup batches are found.

    ## Returns
    - The number of the highest rollup block included in a batch
      or `value_if_nil` if no rollup batches are found.
  """
  @spec highest_committed_block(nil | integer()) :: nil | FullBlock.block_number()
  def highest_committed_block(value_if_nil)
      when is_integer(value_if_nil) or is_nil(value_if_nil) do
    case Reader.highest_committed_block() do
      nil -> value_if_nil
      value -> value
    end
  end

  @doc """
    Calculates the next L1 block number to search for the latest message sent to L2.

    ## Parameters
    - `value_if_nil`: The default value to return if no L1-to-L2 messages have been discovered.

    ## Returns
    - The L1 block number immediately following the latest discovered message to L2,
      or `value_if_nil` if no messages to L2 have been found.
  """
  @spec l1_block_to_discover_latest_message_to_l2(nil | FullBlock.block_number()) :: nil | FullBlock.block_number()
  def l1_block_to_discover_latest_message_to_l2(value_if_nil)
      when (is_integer(value_if_nil) and value_if_nil >= 0) or is_nil(value_if_nil) do
    case Reader.l1_block_of_latest_discovered_message_to_l2() do
      nil ->
        log_warning("No messages to L2 found in DB")
        value_if_nil

      value ->
        value + 1
    end
  end

  @doc """
    Calculates the next L1 block number to start the search for messages sent to L2
    that precede the earliest message already discovered.

    ## Parameters
    - `value_if_nil`: The default value to return if no L1-to-L2 messages have been discovered.

    ## Returns
    - The L1 block number immediately preceding the earliest discovered message to L2,
      or `value_if_nil` if no messages to L2 have been found.
  """
  @spec l1_block_to_discover_earliest_message_to_l2(nil | FullBlock.block_number()) :: nil | FullBlock.block_number()
  def l1_block_to_discover_earliest_message_to_l2(value_if_nil)
      when (is_integer(value_if_nil) and value_if_nil >= 0) or is_nil(value_if_nil) do
    case Reader.l1_block_of_earliest_discovered_message_to_l2() do
      nil ->
        log_warning("No messages to L2 found in DB")
        value_if_nil

      value ->
        value - 1
    end
  end

  @doc """
    Determines the rollup block number to discover missed L2-to-L1 messages within
    a specified range.

    The function checks for the first missed L2-to-L1 message and whether historical
    block fetching is still in progress. If no missed messages are found and
    historical fetching is complete, it returns the block number just before the
    first rollup block. Otherwise, it returns the appropriate block number based on
    the findings.

    ## Parameters
    - `initial_value`: The initial block number to start the further search of the
      missed messages from if no missed messages are found and historical blocks
      are not fetched yet.
    - `rollup_first_block`: The block number of the first rollup block.

    ## Returns
    - The block number of the first missed L2-to-L1 message.
  """
  @spec rollup_block_to_discover_missed_messages_from_l2(FullBlock.block_number(), FullBlock.block_number()) ::
          nil | FullBlock.block_number()
  def rollup_block_to_discover_missed_messages_from_l2(initial_value, rollup_first_block) do
    arbsys_contract = Application.get_env(:indexer, Indexer.Fetcher.Arbitrum.Messaging)[:arbsys_contract]

    with {:block, nil} <-
           {:block, Reader.rollup_block_of_first_missed_message_from_l2(arbsys_contract, @l2_to_l1_event)},
         {:synced, true} <- {:synced, rollup_synced?()} do
      log_info("No missed messages from L2 found")
      rollup_first_block - 1
    else
      {:block, value} ->
        log_info("First missed message from L2 found in block #{value}")
        value

      {:synced, false} ->
        log_info("No missed messages from L2 found but historical blocks fetching still in progress")
        initial_value
    end
  end

  @doc """
    Determines the rollup block number to discover missed L1-to-L2 messages within
    a specified range.

    The function checks for the first missed L1-to-L2 message and whether historical
    block fetching is still in progress. If no missed messages are found and
    historical fetching is complete, it returns the block number just before the
    first rollup block. Otherwise, it returns the appropriate block number based on
    the findings.

    ## Parameters
    - `initial_value`: The initial block number to start the further search of the
      missed messages from if no missed messages are found and historical blocks
      are not fetched yet.
    - `rollup_first_block`: The block number of the first rollup block.

    ## Returns
    - The block number of the first missed L1-to-L2 message.
  """
  @spec rollup_block_to_discover_missed_messages_to_l2(FullBlock.block_number(), FullBlock.block_number()) ::
          nil | FullBlock.block_number()
  def rollup_block_to_discover_missed_messages_to_l2(initial_value, rollup_first_block) do
    with {:block, nil} <- {:block, Reader.rollup_block_of_first_missed_message_to_l2()},
         {:synced, true} <- {:synced, rollup_synced?()} do
      log_info("No missed messages to L2 found")
      rollup_first_block - 1
    else
      {:block, value} ->
        log_info("First missed message to L2 found in block #{value}")
        value

      {:synced, false} ->
        log_info("No missed messages to L2 found but historical blocks fetching still in progress")
        initial_value
    end
  end

  @doc """
    Retrieves the L1 block number immediately following the block where the confirmation transaction
    for the highest confirmed rollup block was included.

    ## Parameters
    - `value_if_nil`: The default value to return if no confirmed rollup blocks are found.

    ## Returns
    - The L1 block number immediately after the block containing the confirmation transaction of
      the highest confirmed rollup block, or `value_if_nil` if no confirmed rollup blocks are present.
  """
  @spec l1_block_of_latest_confirmed_block(nil | FullBlock.block_number()) :: nil | FullBlock.block_number()
  def l1_block_of_latest_confirmed_block(value_if_nil)
      when (is_integer(value_if_nil) and value_if_nil >= 0) or is_nil(value_if_nil) do
    case Reader.l1_block_of_latest_confirmed_block() do
      nil ->
        log_warning("No confirmed blocks found in DB")
        value_if_nil

      value ->
        value + 1
    end
  end

  @doc """
    Retrieves the block number of the highest rollup block for which a confirmation transaction
    has been sent to L1.

    ## Parameters
    - `value_if_nil`: The default value to return if no confirmed rollup blocks are found.

    ## Returns
    - The block number of the highest confirmed rollup block,
      or `value_if_nil` if no confirmed rollup blocks are found in the database.
  """
  @spec highest_confirmed_block(nil | integer()) :: nil | FullBlock.block_number()
  def highest_confirmed_block(value_if_nil)
      when is_integer(value_if_nil) or is_nil(value_if_nil) do
    case Reader.highest_confirmed_block() do
      nil -> value_if_nil
      value -> value
    end
  end

  @doc """
    Determines the next L1 block number to search for the latest execution of an L2-to-L1 message.

    ## Parameters
    - `value_if_nil`: The default value to return if no execution transactions for L2-to-L1 messages
      have been recorded.

    ## Returns
    - The L1 block number following the block that contains the latest execution transaction
      for an L2-to-L1 message, or `value_if_nil` if no such executions have been found.
  """
  @spec l1_block_to_discover_latest_execution(nil | FullBlock.block_number()) :: nil | FullBlock.block_number()
  def l1_block_to_discover_latest_execution(value_if_nil)
      when (is_integer(value_if_nil) and value_if_nil >= 0) or is_nil(value_if_nil) do
    case Reader.l1_block_of_latest_execution() do
      nil ->
        log_warning("No L1 executions found in DB")
        value_if_nil

      value ->
        value + 1
    end
  end

  @doc """
    Determines the L1 block number just before the block that contains the earliest known
    execution transaction for an L2-to-L1 message.

    ## Parameters
    - `value_if_nil`: The default value to return if no execution transactions for
       L2-to-L1 messages have been found.

    ## Returns
    - The L1 block number preceding the earliest known execution transaction for
      an L2-to-L1 message, or `value_if_nil` if no such executions are found in the database.
  """
  @spec l1_block_to_discover_earliest_execution(nil | FullBlock.block_number()) :: nil | FullBlock.block_number()
  def l1_block_to_discover_earliest_execution(value_if_nil)
      when (is_integer(value_if_nil) and value_if_nil >= 0) or is_nil(value_if_nil) do
    case Reader.l1_block_of_earliest_execution() do
      nil ->
        log_warning("No L1 executions found in DB")
        value_if_nil

      value ->
        value - 1
    end
  end

  @doc """
    Retrieves full details of rollup blocks, including associated transactions, for each
    block number specified in the input list.

    ## Parameters
    - `list_of_block_numbers`: A list of block numbers for which full block details are to be retrieved.

    ## Returns
    - A list of `Explorer.Chain.Block` instances containing detailed information for each
      block number in the input list. Returns an empty list if no blocks are found for the given numbers.
  """
  @spec rollup_blocks([FullBlock.block_number()]) :: [FullBlock.t()]
  def rollup_blocks(list_of_block_numbers)

  def rollup_blocks([]), do: []

  def rollup_blocks(list_of_block_numbers)
      when is_list(list_of_block_numbers) do
    query =
      from(
        block in FullBlock,
        where: block.number in ^list_of_block_numbers
      )

    query
    # :optional is used since a block may not have any transactions
    |> Chain.join_associations(%{:transactions => :optional})
    |> Repo.all(timeout: :infinity)
  end

  @doc """
    Retrieves unfinalized L1 transactions that are involved in changing the statuses
    of rollup blocks or transactions.

    An L1 transaction is considered unfinalized if it has not yet reached a state
    where it is permanently included in the blockchain, meaning it is still susceptible
    to potential reorganization or change. Transactions are evaluated against
    the finalized_block parameter to determine their finalized status.

    ## Parameters
    - `finalized_block`: The block number up to which unfinalized transactions are to be retrieved.

    ## Returns
    - A list of maps representing unfinalized L1 transactions and compatible with the
      database import operation.
  """
  @spec lifecycle_unfinalized_transactions(FullBlock.block_number()) :: [
          %{
            id: non_neg_integer(),
            hash: Hash,
            block_number: FullBlock.block_number(),
            timestamp: DateTime,
            status: :unfinalized
          }
        ]
  def lifecycle_unfinalized_transactions(finalized_block)
      when is_integer(finalized_block) and finalized_block >= 0 do
    finalized_block
    |> Reader.lifecycle_unfinalized_transactions()
    |> Enum.map(&lifecycle_transaction_to_map/1)
  end

  @doc """
    Retrieves the block number associated with a specific hash of a rollup block.

    ## Parameters
    - `hash`: The hash of the rollup block whose number is to be retrieved.

    ## Returns
    - The block number associated with the given rollup block hash.
  """
  @spec rollup_block_hash_to_num(binary()) :: FullBlock.block_number() | nil
  def rollup_block_hash_to_num(hash) when is_binary(hash) do
    Reader.rollup_block_hash_to_num(hash)
  end

  @doc """
    Retrieves the L1 batch that includes a specified rollup block number.

    ## Parameters
    - `num`: The block number of the rollup block for which the containing
      L1 batch is to be retrieved.

    ## Returns
    - The `Explorer.Chain.Arbitrum.L1Batch` associated with the given rollup block number
      if it exists and its commit transaction is loaded.
  """
  @spec get_batch_by_rollup_block_number(FullBlock.block_number()) :: Explorer.Chain.Arbitrum.L1Batch | nil
  def get_batch_by_rollup_block_number(num)
      when is_integer(num) and num >= 0 do
    case Reader.get_batch_by_rollup_block_number(num) do
      nil ->
        nil

      batch ->
        case batch.commitment_transaction do
          nil ->
            raise "Incorrect state of the DB: commitment_transaction is not loaded for the batch with number #{num}"

          %Ecto.Association.NotLoaded{} ->
            raise "Incorrect state of the DB: commitment_transaction is not loaded for the batch with number #{num}"

          _ ->
            batch
        end
    end
  end

  @doc """
    Retrieves rollup blocks within a specified block range that have not yet been confirmed.

    ## Parameters
    - `first_block`: The starting block number of the range to search for unconfirmed rollup blocks.
    - `last_block`: The ending block number of the range.

    ## Returns
    - A list of maps, each representing an unconfirmed rollup block within the specified range.
      If no unconfirmed blocks are found within the range, an empty list is returned.
  """
  @spec unconfirmed_rollup_blocks(FullBlock.block_number(), FullBlock.block_number()) :: [
          %{
            batch_number: non_neg_integer(),
            block_number: FullBlock.block_number(),
            confirmation_id: non_neg_integer() | nil
          }
        ]
  def unconfirmed_rollup_blocks(first_block, last_block)
      when is_integer(first_block) and first_block >= 0 and
             is_integer(last_block) and first_block <= last_block do
    # credo:disable-for-lines:2 Credo.Check.Refactor.PipeChainStart
    Reader.unconfirmed_rollup_blocks(first_block, last_block)
    |> Enum.map(&rollup_block_to_map/1)
  end

  @doc """
    Counts the number of confirmed rollup blocks in a specified batch.

    ## Parameters
    - `batch_number`: The batch number for which the count of confirmed rollup blocks
      is to be determined.

    ## Returns
    - A number of rollup blocks confirmed in the specified batch.
  """
  @spec count_confirmed_rollup_blocks_in_batch(non_neg_integer()) :: non_neg_integer()
  def count_confirmed_rollup_blocks_in_batch(batch_number)
      when is_integer(batch_number) and batch_number >= 0 do
    Reader.count_confirmed_rollup_blocks_in_batch(batch_number)
  end

  @doc """
    Retrieves a list of L2-to-L1 messages that have been initiated up to
    a specified rollup block number.

    ## Parameters
    - `block_number`: The block number up to which initiated L2-to-L1 messages
      should be retrieved.

    ## Returns
    - A list of maps, each representing an initiated L2-to-L1 message compatible with the
      database import operation. If no initiated messages are found up to the specified
      block number, an empty list is returned.
  """
  @spec initiated_l2_to_l1_messages(FullBlock.block_number()) :: [
          %{
            direction: :from_l2,
            message_id: non_neg_integer(),
            originator_address: binary(),
            originating_transaction_hash: binary(),
            originating_transaction_block_number: FullBlock.block_number(),
            completion_transaction_hash: nil,
            status: :initiated
          }
        ]
  def initiated_l2_to_l1_messages(block_number)
      when is_integer(block_number) and block_number >= 0 do
    # credo:disable-for-lines:2 Credo.Check.Refactor.PipeChainStart
    Reader.l2_to_l1_messages(:initiated, block_number)
    |> Enum.map(&message_to_map/1)
  end

  @doc """
    Retrieves a list of L2-to-L1 'sent' messages that have been included up to
    a specified rollup block number.

    A message is considered 'sent' when there is a batch including the transaction
    that initiated the message, and this batch has been successfully delivered to L1.

    ## Parameters
    - `block_number`: The block number up to which sent L2-to-L1 messages are to be retrieved.

    ## Returns
    - A list of maps, each representing a sent L2-to-L1 message compatible with the
      database import operation. If no messages with the 'sent' status are found by
      the specified block number, an empty list is returned.
  """
  @spec sent_l2_to_l1_messages(FullBlock.block_number()) :: [
          %{
            direction: :from_l2,
            message_id: non_neg_integer(),
            originator_address: binary(),
            originating_transaction_hash: binary(),
            originating_transaction_block_number: FullBlock.block_number(),
            completion_transaction_hash: nil,
            status: :sent
          }
        ]
  def sent_l2_to_l1_messages(block_number)
      when is_integer(block_number) and block_number >= 0 do
    # credo:disable-for-lines:2 Credo.Check.Refactor.PipeChainStart
    Reader.l2_to_l1_messages(:sent, block_number)
    |> Enum.map(&message_to_map/1)
  end

  @doc """
    Retrieves a list of L2-to-L1 'confirmed' messages that have been included up to
    a specified rollup block number.

    A message is considered 'confirmed' when its transaction was included in a rollup block,
    and the confirmation of this block has been delivered to L1.

    ## Parameters
    - `block_number`: The block number up to which confirmed L2-to-L1 messages are to be retrieved.

    ## Returns
    - A list of maps, each representing a confirmed L2-to-L1 message compatible with the
      database import operation. If no messages with the 'confirmed' status are found by
      the specified block number, an empty list is returned.
  """
  @spec confirmed_l2_to_l1_messages() :: [Arbitrum.Message.to_import()]
  def confirmed_l2_to_l1_messages do
    # credo:disable-for-lines:2 Credo.Check.Refactor.PipeChainStart
    Reader.l2_to_l1_messages(:confirmed, nil)
    |> Enum.map(&message_to_map/1)
  end

  @doc """
    Checks if the numbers from the provided list correspond to the numbers of indexed batches.

    ## Parameters
    - `batches_numbers`: The list of batch numbers.

    ## Returns
    - A list of batch numbers that are indexed and match the provided list, or `[]`
      if none of the batch numbers in the provided list exist in the database. The output list
      may be smaller than the input list.
  """
  @spec batches_exist([non_neg_integer()]) :: [non_neg_integer()]
  def batches_exist(batches_numbers) when is_list(batches_numbers) do
    Reader.batches_exist(batches_numbers)
  end

  @doc """
    Reads a list of transactions executing L2-to-L1 messages by their IDs.

    ## Parameters
    - `message_ids`: A list of IDs to retrieve executing transactions for.

    ## Returns
    - A list of `Explorer.Chain.Arbitrum.L1Execution` corresponding to the message IDs from
      the input list. The output list may be smaller than the input list if some IDs do not
      correspond to any existing transactions.
  """
  @spec l1_executions([non_neg_integer()]) :: [Explorer.Chain.Arbitrum.L1Execution]
  def l1_executions(message_ids) when is_list(message_ids) do
    Reader.l1_executions(message_ids)
  end

  @doc """
    Identifies the range of L1 blocks to investigate for missing confirmations of rollup blocks.

    This function determines the L1 block numbers bounding the interval where gaps in rollup block
    confirmations might exist. It uses the earliest and latest L1 block numbers associated with
    unconfirmed rollup blocks to define this range.

    ## Parameters
    - `right_pos_value_if_nil`: The default value to use for the upper bound of the range if no
      confirmed blocks found.

    ## Returns
    - A tuple containing two elements: the lower and upper bounds of L1 block numbers to check
      for missing rollup block confirmations. If the necessary confirmation data is unavailable,
      the first element will be `nil`, and the second will be `right_pos_value_if_nil`.
  """
  @spec l1_blocks_to_expect_rollup_blocks_confirmation(nil | FullBlock.block_number()) ::
          {nil | FullBlock.block_number(), nil | FullBlock.block_number()}
  def l1_blocks_to_expect_rollup_blocks_confirmation(right_pos_value_if_nil)
      when (is_integer(right_pos_value_if_nil) and right_pos_value_if_nil >= 0) or is_nil(right_pos_value_if_nil) do
    case Reader.l1_blocks_of_confirmations_bounding_first_unconfirmed_rollup_blocks_gap() do
      nil ->
        log_warning("No L1 confirmations found in DB")
        {nil, right_pos_value_if_nil}

      {nil, newer_confirmation_l1_block} ->
        {nil, newer_confirmation_l1_block - 1}

      {older_confirmation_l1_block, newer_confirmation_l1_block} ->
        {older_confirmation_l1_block + 1, newer_confirmation_l1_block - 1}
    end
  end

  @doc """
    Retrieves the transaction hashes as strings for missed L1-to-L2 messages within
    a specified block range.

    The function identifies missed messages by checking transactions of specific
    types that are supposed to contain L1-to-L2 messages and verifying if there are
    corresponding entries in the messages table. A message is considered missed if
    there is a transaction without a matching message record within the specified
    block range.

    ## Parameters
    - `start_block`: The starting block number of the range.
    - `end_block`: The ending block number of the range.

    ## Returns
    - A list of transaction hashes as strings for missed L1-to-L2 messages.
  """
  @spec transactions_for_missed_messages_to_l2(non_neg_integer(), non_neg_integer()) :: [String.t()]
  def transactions_for_missed_messages_to_l2(start_block, end_block) do
    Reader.transactions_for_missed_messages_to_l2(start_block, end_block)
    |> Enum.map(&Hash.to_string/1)
  end

  @doc """
    Retrieves the logs for missed L2-to-L1 messages within a specified block range
    and converts them to maps.

    The function identifies missed messages by checking logs for the specified
    L2-to-L1 event and verifying if there are corresponding entries in the messages
    table. A message is considered missed if there is a log entry without a
    matching message record within the specified block range.

    ## Parameters
    - `start_block`: The starting block number of the range.
    - `end_block`: The ending block number of the range.

    ## Returns
    - A list of maps representing the logs for missed L2-to-L1 messages.
  """
  @spec logs_for_missed_messages_from_l2(non_neg_integer(), non_neg_integer()) :: [
          %{
            data: String.t(),
            index: non_neg_integer(),
            first_topic: String.t(),
            second_topic: String.t(),
            third_topic: String.t(),
            fourth_topic: String.t(),
            address_hash: String.t(),
            transaction_hash: String.t(),
            block_hash: String.t(),
            block_number: FullBlock.block_number()
          }
        ]
  def logs_for_missed_messages_from_l2(start_block, end_block) do
    arbsys_contract = Application.get_env(:indexer, Indexer.Fetcher.Arbitrum.Messaging)[:arbsys_contract]

    Reader.logs_for_missed_messages_from_l2(start_block, end_block, arbsys_contract, @l2_to_l1_event)
    |> Enum.map(&logs_to_map/1)
  end

  @doc """
    Returns 32-byte signature of the event `L2ToL1Tx`
  """
  @spec l2_to_l1_event() :: <<_::528>>
  def l2_to_l1_event, do: @l2_to_l1_event

  @doc """
    Determines whether a given range of block numbers has been fully indexed without any missing blocks.

    ## Parameters
    - `start_block`: The starting block number of the range to check for completeness in indexing.
    - `end_block`: The ending block number of the range.

    ## Returns
    - `true` if the entire range from `start_block` to `end_block` is indexed and contains no missing
      blocks, indicating no intersection with missing block ranges; `false` otherwise.
  """
  @spec indexed_blocks?(FullBlock.block_number(), FullBlock.block_number()) :: boolean()
  def indexed_blocks?(start_block, end_block)
      when is_integer(start_block) and start_block >= 0 and
             is_integer(end_block) and start_block <= end_block do
    is_nil(MissingBlockRange.intersects_with_range(start_block, end_block))
  end

  @doc """
    Retrieves the block number for the closest block immediately after a given timestamp.

    ## Parameters
    - `timestamp`: The `DateTime` timestamp for which the closest subsequent block number is sought.

    ## Returns
    - `{:ok, block_number}` where `block_number` is the number of the closest block that occurred
      after the specified timestamp.
    - `{:error, :not_found}` if no block is found after the specified timestamp.
  """
  @spec closest_block_after_timestamp(DateTime.t()) :: {:error, :not_found} | {:ok, FullBlock.block_number()}
  def closest_block_after_timestamp(timestamp) do
    Chain.timestamp_to_block_number(timestamp, :after, false)
  end

<<<<<<< HEAD
  # Checks if the rollup is synced by verifying if the block after the first block exists in the database.
  @spec rollup_synced?() :: boolean()
  defp rollup_synced? do
    # Since zero block does not have any useful data, it make sense to consider
    # the block just after it
    rollup_tail = Application.get_all_env(:indexer)[:first_block] + 1

    query =
      from(
        block in FullBlock,
        where: block.number == ^rollup_tail and block.consensus == true
      )

    if(is_nil(query |> Repo.one()), do: false, else: true)
  end

=======
  @spec lifecycle_transaction_to_map(Arbitrum.LifecycleTransaction.t()) :: Arbitrum.LifecycleTransaction.to_import()
>>>>>>> 2a00b0cd
  defp lifecycle_transaction_to_map(tx) do
    [:id, :hash, :block_number, :timestamp, :status]
    |> db_record_to_map(tx)
  end

  defp rollup_block_to_map(block) do
    [:batch_number, :block_number, :confirmation_id]
    |> db_record_to_map(block)
  end

  @spec message_to_map(Arbitrum.Message.t()) :: Arbitrum.Message.to_import()
  defp message_to_map(message) do
    [
      :direction,
      :message_id,
      :originator_address,
      :originating_transaction_hash,
      :originating_transaction_block_number,
      :completion_transaction_hash,
      :status
    ]
    |> db_record_to_map(message)
  end

  defp logs_to_map(log) do
    [
      :data,
      :index,
      :first_topic,
      :second_topic,
      :third_topic,
      :fourth_topic,
      :address_hash,
      :transaction_hash,
      :block_hash,
      :block_number
    ]
    |> db_record_to_map(log, true)
  end

  defp db_record_to_map(required_keys, record, encode \\ false) do
    required_keys
    |> Enum.reduce(%{}, fn key, record_as_map ->
      raw_value = Map.get(record, key)

      # credo:disable-for-lines:5 Credo.Check.Refactor.Nesting
      value =
        case raw_value do
          %Hash{} -> if(encode, do: Hash.to_string(raw_value), else: raw_value.bytes)
          %Data{} -> if(encode, do: Data.to_string(raw_value), else: raw_value.bytes)
          _ -> raw_value
        end

      Map.put(record_as_map, key, value)
    end)
  end
end<|MERGE_RESOLUTION|>--- conflicted
+++ resolved
@@ -788,7 +788,6 @@
     Chain.timestamp_to_block_number(timestamp, :after, false)
   end
 
-<<<<<<< HEAD
   # Checks if the rollup is synced by verifying if the block after the first block exists in the database.
   @spec rollup_synced?() :: boolean()
   defp rollup_synced? do
@@ -805,9 +804,7 @@
     if(is_nil(query |> Repo.one()), do: false, else: true)
   end
 
-=======
   @spec lifecycle_transaction_to_map(Arbitrum.LifecycleTransaction.t()) :: Arbitrum.LifecycleTransaction.to_import()
->>>>>>> 2a00b0cd
   defp lifecycle_transaction_to_map(tx) do
     [:id, :hash, :block_number, :timestamp, :status]
     |> db_record_to_map(tx)
