--- conflicted
+++ resolved
@@ -30,15 +30,7 @@
 
   @behaviour Block.Fetcher
 
-<<<<<<< HEAD
-  # These are all the *default* values for options.
-  # DO NOT use them directly in the code.  Get options from `state`.
-
-  @blocks_batch_size 4
-  @blocks_concurrency 10
   @shutdown_after :timer.minutes(5)
-=======
->>>>>>> 7cbcd71d
   @sequence_name :block_catchup_sequencer
 
   defstruct block_fetcher: nil,
@@ -192,22 +184,13 @@
 
   defp stream_fetch_and_import(state, sequence)
        when is_pid(sequence) do
-<<<<<<< HEAD
     ranges = Sequence.build_stream(sequence)
 
     TaskSupervisor
     |> Task.Supervisor.async_stream(ranges, &fetch_and_import_range_from_sequence(state, &1, sequence),
-      max_concurrency: blocks_concurrency,
+      max_concurrency: blocks_concurrency(),
       timeout: :infinity,
       shutdown: @shutdown_after
-=======
-    sequence
-    |> Sequence.build_stream()
-    |> Task.async_stream(
-      &fetch_and_import_range_from_sequence(state, &1, sequence),
-      max_concurrency: blocks_concurrency(),
-      timeout: :infinity
->>>>>>> 7cbcd71d
     )
     |> Stream.run()
   end
