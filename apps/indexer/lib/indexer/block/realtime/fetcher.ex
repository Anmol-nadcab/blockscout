defmodule Indexer.Block.Realtime.Fetcher do
  @moduledoc """
  Fetches and indexes block ranges from latest block forward using a WebSocket.
  """

  use GenServer
  use Spandex.Decorators

  require Indexer.Tracer
  require Logger

  import EthereumJSONRPC, only: [integer_to_quantity: 1, quantity_to_integer: 1]

  import Indexer.Block.Fetcher,
    only: [
      async_import_block_rewards: 1,
      async_import_created_contract_codes: 1,
      async_import_internal_transactions: 1,
      async_import_replaced_transactions: 1,
      async_import_tokens: 1,
      async_import_token_balances: 1,
      async_import_token_instances: 1,
      async_import_uncles: 1,
      fetch_and_import_range: 2
    ]

  alias Ecto.Changeset
  alias EthereumJSONRPC.{FetchedBalances, Subscription}
  alias Explorer.Chain
  alias Explorer.Chain.Cache.Accounts
  alias Explorer.Chain.Events.Publisher
  alias Explorer.Counters.AverageBlockTime
  alias Explorer.Utility.MissingRangesManipulator
  alias Indexer.{Block, Tracer}
  alias Indexer.Block.Realtime.TaskSupervisor
<<<<<<< HEAD
  alias Indexer.Fetcher.{CoinBalance, PolygonSupernetDepositExecute, PolygonSupernetWithdrawal}
=======
  alias Indexer.Fetcher.CoinBalance
  alias Indexer.Fetcher.PolygonEdge.{DepositExecute, Withdrawal}
>>>>>>> 85b1dacd
  alias Indexer.Prometheus
  alias Indexer.Transform.Addresses
  alias Timex.Duration

  @behaviour Block.Fetcher

  @minimum_safe_polling_period :timer.seconds(1)

  @shutdown_after :timer.minutes(1)

  @enforce_keys ~w(block_fetcher)a

  defstruct block_fetcher: nil,
            subscription: nil,
            previous_number: nil,
            timer: nil

  @type t :: %__MODULE__{
          block_fetcher: %Block.Fetcher{
            broadcast: term(),
            callback_module: __MODULE__,
            json_rpc_named_arguments: EthereumJSONRPC.json_rpc_named_arguments(),
            receipts_batch_size: pos_integer(),
            receipts_concurrency: pos_integer()
          },
          subscription: Subscription.t(),
          previous_number: pos_integer() | nil,
          timer: reference()
        }

  def start_link([arguments, gen_server_options]) do
    GenServer.start_link(__MODULE__, arguments, gen_server_options)
  end

  @impl GenServer
  def init(%{block_fetcher: %Block.Fetcher{} = block_fetcher, subscribe_named_arguments: subscribe_named_arguments}) do
    Logger.metadata(fetcher: :block_realtime)

    {:ok, %__MODULE__{block_fetcher: %Block.Fetcher{block_fetcher | broadcast: :realtime, callback_module: __MODULE__}},
     {:continue, {:init, subscribe_named_arguments}}}
  end

  @impl GenServer
  def handle_continue({:init, subscribe_named_arguments}, %__MODULE__{subscription: nil} = state) do
    timer = schedule_polling()
    {:noreply, %__MODULE__{state | timer: timer} |> subscribe_to_new_heads(subscribe_named_arguments)}
  end

  @impl GenServer
  def handle_info(
        {subscription, {:ok, %{"number" => quantity}}},
        %__MODULE__{
          block_fetcher: %Block.Fetcher{} = block_fetcher,
          subscription: %Subscription{} = subscription,
          previous_number: previous_number,
          timer: timer
        } = state
      )
      when is_binary(quantity) do
    number = quantity_to_integer(quantity)

    if number > 0 do
      Publisher.broadcast([{:last_block_number, number}], :realtime)
    end

    # Subscriptions don't support getting all the blocks and transactions data,
    # so we need to go back and get the full block
    start_fetch_and_import(number, block_fetcher, previous_number)

    Process.cancel_timer(timer)
    new_timer = schedule_polling()

    {:noreply,
     %{
       state
       | previous_number: number,
         timer: new_timer
     }}
  end

  @impl GenServer
  def handle_info(
        :poll_latest_block_number,
        %__MODULE__{
          block_fetcher: %Block.Fetcher{json_rpc_named_arguments: json_rpc_named_arguments} = block_fetcher,
          previous_number: previous_number
        } = state
      ) do
    new_previous_number =
      case EthereumJSONRPC.fetch_block_number_by_tag("latest", json_rpc_named_arguments) do
        {:ok, number} when is_nil(previous_number) or number != previous_number ->
          if abnormal_gap?(number, previous_number) do
            new_number = max(number, previous_number)
            start_fetch_and_import(new_number, block_fetcher, previous_number)
            new_number
          else
            start_fetch_and_import(number, block_fetcher, previous_number)
            number
          end

        _ ->
          previous_number
      end

    timer = schedule_polling()

    {:noreply,
     %{
       state
       | previous_number: new_previous_number,
         timer: timer
     }}
  end

  # don't handle other messages (e.g. :ssl_closed)
  def handle_info(_, state) do
    {:noreply, state}
  end

  defp subscribe_to_new_heads(%__MODULE__{subscription: nil} = state, subscribe_named_arguments)
       when is_list(subscribe_named_arguments) do
    case EthereumJSONRPC.subscribe("newHeads", subscribe_named_arguments) do
      {:ok, subscription} ->
        %__MODULE__{state | subscription: subscription}

      {:error, reason} ->
        Logger.debug(fn -> ["Could not connect to websocket: #{inspect(reason)}. Continuing with polling."] end)
        state
    end
  catch
    :exit, _reason ->
      if Map.get(state, :timer) && state.timer do
        Process.cancel_timer(state.timer)
      end

      timer = schedule_polling()
      %{state | timer: timer}
  end

  defp subscribe_to_new_heads(state, _), do: state

  defp schedule_polling do
    polling_period =
      case AverageBlockTime.average_block_time() do
        {:error, :disabled} -> 2_000
        block_time -> min(round(Duration.to_milliseconds(block_time) / 2), 30_000)
      end

    safe_polling_period = max(polling_period, @minimum_safe_polling_period)

    Process.send_after(self(), :poll_latest_block_number, safe_polling_period)
  end

  @import_options ~w(address_hash_to_fetched_balance_block_number)a

  @impl Block.Fetcher
  def import(
        block_fetcher,
        %{
          address_coin_balances: %{params: address_coin_balances_params},
          address_coin_balances_daily: %{params: address_coin_balances_daily_params},
          address_hash_to_fetched_balance_block_number: address_hash_to_block_number,
          addresses: %{params: addresses_params},
          block_rewards: block_rewards
        } = options
      ) do
    with {:balances,
          {:ok,
           %{
             addresses_params: balances_addresses_params,
             balances_params: balances_params,
             balances_daily_params: balances_daily_params
           }}} <-
           {:balances,
            balances(block_fetcher, %{
              address_hash_to_block_number: address_hash_to_block_number,
              addresses_params: addresses_params,
              balances_params: address_coin_balances_params,
              balances_daily_params: address_coin_balances_daily_params
            })},
         {block_reward_errors, chain_import_block_rewards} = Map.pop(block_rewards, :errors),
         chain_import_options =
           options
           |> Map.drop(@import_options)
           |> put_in([:addresses, :params], balances_addresses_params)
           |> put_in([:blocks, :params, Access.all(), :consensus], true)
           |> put_in([:block_rewards], chain_import_block_rewards)
           |> put_in([Access.key(:address_coin_balances, %{}), :params], balances_params)
           |> put_in([Access.key(:address_coin_balances_daily, %{}), :params], balances_daily_params),
         {:import, {:ok, imported} = ok} <- {:import, Chain.import(chain_import_options)} do
      async_import_remaining_block_data(
        imported,
        %{block_rewards: %{errors: block_reward_errors}}
      )

      Accounts.drop(imported[:addresses])

      ok
    end
  end

  def import(_, _) do
    Logger.warn("Empty parameters were provided for realtime fetcher")

    {:ok, []}
  end

  def start_fetch_and_import(number, block_fetcher, previous_number) do
    start_at = determine_start_at(number, previous_number)
    is_reorg = reorg?(number, previous_number)

    for block_number_to_fetch <- start_at..number do
      args = [block_number_to_fetch, block_fetcher, is_reorg]
      Task.Supervisor.start_child(TaskSupervisor, __MODULE__, :fetch_and_import_block, args, shutdown: @shutdown_after)
    end
  end

  defp determine_start_at(number, nil), do: number

  defp determine_start_at(number, previous_number) do
    if reorg?(number, previous_number) do
      # set start_at to NOT fill in skipped numbers
      number
    else
      # set start_at to fill in skipped numbers, if any
      previous_number + 1
    end
  end

  defp reorg?(number, previous_number) when is_integer(previous_number) and number <= previous_number do
    true
  end

  defp reorg?(_, _), do: false

  @default_max_gap 1000
  defp abnormal_gap?(_number, nil), do: false

  defp abnormal_gap?(number, previous_number) do
    max_gap = Application.get_env(:indexer, __MODULE__)[:max_gap] || @default_max_gap

    abs(number - previous_number) > max_gap
  end

  @reorg_delay 5_000

  @decorate trace(name: "fetch", resource: "Indexer.Block.Realtime.Fetcher.fetch_and_import_block/3", tracer: Tracer)
  def fetch_and_import_block(block_number_to_fetch, block_fetcher, reorg?, retry \\ 3) do
    Process.flag(:trap_exit, true)

    Indexer.Logger.metadata(
      fn ->
        if reorg? do
<<<<<<< HEAD
          # we need to remove all rows from `polygon_supernet_withdrawals` and `polygon_supernet_deposit_executes` tables previously written starting from reorg block number
          PolygonSupernetWithdrawal.remove(block_number_to_fetch)
          PolygonSupernetDepositExecute.remove(block_number_to_fetch)
=======
          # we need to remove all rows from `polygon_edge_withdrawals` and `polygon_edge_deposit_executes` tables previously written starting from reorg block number
          remove_polygon_edge_assets_by_number(block_number_to_fetch)
>>>>>>> 85b1dacd

          # give previous fetch attempt (for same block number) a chance to finish
          # before fetching again, to reduce block consensus mistakes
          :timer.sleep(@reorg_delay)
        end

        do_fetch_and_import_block(block_number_to_fetch, block_fetcher, retry)
      end,
      fetcher: :block_realtime,
      block_number: block_number_to_fetch
    )
  end

  defp remove_polygon_edge_assets_by_number(block_number_to_fetch) do
    if Application.get_env(:explorer, :chain_type) == "polygon_edge" do
      Withdrawal.remove(block_number_to_fetch)
      DepositExecute.remove(block_number_to_fetch)
    end
  end

  @decorate span(tracer: Tracer)
  defp do_fetch_and_import_block(block_number_to_fetch, block_fetcher, retry) do
    time_before = Timex.now()

    {fetch_duration, result} =
      :timer.tc(fn -> fetch_and_import_range(block_fetcher, block_number_to_fetch..block_number_to_fetch) end)

    Prometheus.Instrumenter.block_full_process(fetch_duration, __MODULE__)

    case result do
      {:ok, %{inserted: inserted, errors: []}} ->
        log_import_timings(inserted, fetch_duration, time_before)
        MissingRangesManipulator.clear_batch([block_number_to_fetch..block_number_to_fetch])
        Logger.debug("Fetched and imported.")

      {:ok, %{inserted: _, errors: [_ | _] = errors}} ->
        Logger.error(fn ->
          [
            "failed to fetch block: ",
            inspect(errors),
            ".  Block will be retried by catchup indexer."
          ]
        end)

      {:error, {:import = step, [%Changeset{} | _] = changesets}} ->
        Prometheus.Instrumenter.import_errors()

        params = %{
          changesets: changesets,
          block_number_to_fetch: block_number_to_fetch,
          block_fetcher: block_fetcher,
          retry: retry
        }

        if retry_fetch_and_import_block(params) == :ignore do
          Logger.error(
            fn ->
              [
                "failed to validate for block ",
                to_string(block_number_to_fetch),
                ": ",
                inspect(changesets),
                ".  Block will be retried by catchup indexer."
              ]
            end,
            step: step
          )
        end

      {:error, {:import = step, reason}} ->
        Prometheus.Instrumenter.import_errors()
        Logger.error(fn -> inspect(reason) end, step: step)

      {:error, {step, reason}} ->
        Logger.error(
          fn ->
            [
              "failed to fetch: ",
              inspect(reason),
              ".  Block will be retried by catchup indexer."
            ]
          end,
          step: step
        )

      {:error, {step, failed_value, _changes_so_far}} ->
        Logger.error(
          fn ->
            [
              "failed to insert: ",
              inspect(failed_value),
              ".  Block will be retried by catchup indexer."
            ]
          end,
          step: step
        )
    end
  end

  defp log_import_timings(%{blocks: [%{number: number, timestamp: timestamp}]}, fetch_duration, time_before) do
    node_delay = Timex.diff(time_before, timestamp, :seconds)
    Prometheus.Instrumenter.node_delay(node_delay)

    Logger.debug("Block #{number} fetching duration: #{fetch_duration / 1_000_000}s. Node delay: #{node_delay}s.",
      fetcher: :block_import_timings
    )
  end

  defp log_import_timings(_inserted, _duration, _time_before), do: nil

  defp retry_fetch_and_import_block(%{retry: retry}) when retry < 1, do: :ignore

  defp retry_fetch_and_import_block(%{changesets: changesets} = params) do
    if unknown_block_number_error?(changesets) do
      # Wait half a second to give Nethermind time to sync.
      :timer.sleep(500)

      number = params.block_number_to_fetch
      fetcher = params.block_fetcher
      updated_retry = params.retry - 1

      do_fetch_and_import_block(number, fetcher, updated_retry)
    else
      :ignore
    end
  end

  defp unknown_block_number_error?(changesets) do
    Enum.any?(changesets, &(Map.get(&1, :message) == "Unknown block number"))
  end

  defp async_import_remaining_block_data(
         imported,
         %{block_rewards: %{errors: block_reward_errors}}
       ) do
    async_import_block_rewards(block_reward_errors)
    async_import_created_contract_codes(imported)
    async_import_internal_transactions(imported)
    async_import_tokens(imported)
    async_import_token_balances(imported)
    async_import_token_instances(imported)
    async_import_uncles(imported)
    async_import_replaced_transactions(imported)
  end

  defp balances(
         %Block.Fetcher{json_rpc_named_arguments: json_rpc_named_arguments},
         %{addresses_params: addresses_params} = options
       ) do
    case options
         |> fetch_balances_params_list()
         |> EthereumJSONRPC.fetch_balances(json_rpc_named_arguments, CoinBalance.batch_size()) do
      {:ok, %FetchedBalances{params_list: params_list, errors: []}} ->
        merged_addresses_params =
          %{address_coin_balances: params_list}
          |> Addresses.extract_addresses()
          |> Kernel.++(addresses_params)
          |> Addresses.merge_addresses()

        value_fetched_at = DateTime.utc_now()

        importable_balances_params = Enum.map(params_list, &Map.put(&1, :value_fetched_at, value_fetched_at))

        block_timestamp_map = CoinBalance.block_timestamp_map(params_list, json_rpc_named_arguments)

        importable_balances_daily_params =
          Enum.map(params_list, fn param ->
            day = Map.get(block_timestamp_map, "#{param.block_number}")
            (day && Map.put(param, :day, day)) || param
          end)

        {:ok,
         %{
           addresses_params: merged_addresses_params,
           balances_params: importable_balances_params,
           balances_daily_params: importable_balances_daily_params
         }}

      {:error, _} = error ->
        error

      {:ok, %FetchedBalances{errors: errors}} ->
        {:error, errors}
    end
  end

  defp fetch_balances_params_list(%{
         addresses_params: addresses_params,
         address_hash_to_block_number: address_hash_to_block_number,
         balances_params: balances_params
       }) do
    addresses_params
    |> addresses_params_to_fetched_balances_params_set(%{address_hash_to_block_number: address_hash_to_block_number})
    |> MapSet.union(balances_params_to_fetch_balances_params_set(balances_params))
    # stable order for easier moxing
    |> Enum.sort_by(fn %{hash_data: hash_data, block_quantity: block_quantity} -> {hash_data, block_quantity} end)
  end

  defp addresses_params_to_fetched_balances_params_set(addresses_params, %{
         address_hash_to_block_number: address_hash_to_block_number
       }) do
    Enum.into(addresses_params, MapSet.new(), fn %{hash: address_hash} = address_params when is_binary(address_hash) ->
      block_number =
        case address_params do
          %{fetched_coin_balance_block_number: block_number} when is_integer(block_number) ->
            block_number

          _ ->
            Map.fetch!(address_hash_to_block_number, String.downcase(address_hash))
        end

      %{hash_data: address_hash, block_quantity: integer_to_quantity(block_number)}
    end)
  end

  defp balances_params_to_fetch_balances_params_set(balances_params) do
    Enum.into(balances_params, MapSet.new(), fn %{address_hash: address_hash, block_number: block_number} ->
      %{hash_data: address_hash, block_quantity: integer_to_quantity(block_number)}
    end)
  end
end<|MERGE_RESOLUTION|>--- conflicted
+++ resolved
@@ -33,12 +33,8 @@
   alias Explorer.Utility.MissingRangesManipulator
   alias Indexer.{Block, Tracer}
   alias Indexer.Block.Realtime.TaskSupervisor
-<<<<<<< HEAD
-  alias Indexer.Fetcher.{CoinBalance, PolygonSupernetDepositExecute, PolygonSupernetWithdrawal}
-=======
   alias Indexer.Fetcher.CoinBalance
   alias Indexer.Fetcher.PolygonEdge.{DepositExecute, Withdrawal}
->>>>>>> 85b1dacd
   alias Indexer.Prometheus
   alias Indexer.Transform.Addresses
   alias Timex.Duration
@@ -292,14 +288,8 @@
     Indexer.Logger.metadata(
       fn ->
         if reorg? do
-<<<<<<< HEAD
-          # we need to remove all rows from `polygon_supernet_withdrawals` and `polygon_supernet_deposit_executes` tables previously written starting from reorg block number
-          PolygonSupernetWithdrawal.remove(block_number_to_fetch)
-          PolygonSupernetDepositExecute.remove(block_number_to_fetch)
-=======
           # we need to remove all rows from `polygon_edge_withdrawals` and `polygon_edge_deposit_executes` tables previously written starting from reorg block number
           remove_polygon_edge_assets_by_number(block_number_to_fetch)
->>>>>>> 85b1dacd
 
           # give previous fetch attempt (for same block number) a chance to finish
           # before fetching again, to reduce block consensus mistakes
