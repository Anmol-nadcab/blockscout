--- conflicted
+++ resolved
@@ -132,11 +132,8 @@
     test "ignores fetched beneficiaries with different hash for same number", %{
       json_rpc_named_arguments: json_rpc_named_arguments
     } do
-<<<<<<< HEAD
       start_supervised!({Task.Supervisor, name: Indexer.Block.Catchup.TaskSupervisor})
-=======
       Application.put_env(:indexer, Indexer.Block.Catchup.Fetcher, batch_size: 1, concurrency: 10)
->>>>>>> 7cbcd71d
       CoinBalance.Supervisor.Case.start_supervised!(json_rpc_named_arguments: json_rpc_named_arguments)
       InternalTransaction.Supervisor.Case.start_supervised!(json_rpc_named_arguments: json_rpc_named_arguments)
       Token.Supervisor.Case.start_supervised!(json_rpc_named_arguments: json_rpc_named_arguments)
@@ -290,11 +287,8 @@
     test "async fetches beneficiaries when individual responses error out", %{
       json_rpc_named_arguments: json_rpc_named_arguments
     } do
-<<<<<<< HEAD
       start_supervised!({Task.Supervisor, name: Indexer.Block.Catchup.TaskSupervisor})
-=======
       Application.put_env(:indexer, Indexer.Block.Catchup.Fetcher, batch_size: 1, concurrency: 10)
->>>>>>> 7cbcd71d
       CoinBalance.Supervisor.Case.start_supervised!(json_rpc_named_arguments: json_rpc_named_arguments)
       InternalTransaction.Supervisor.Case.start_supervised!(json_rpc_named_arguments: json_rpc_named_arguments)
       Token.Supervisor.Case.start_supervised!(json_rpc_named_arguments: json_rpc_named_arguments)
@@ -445,11 +439,8 @@
     test "async fetches beneficiaries when entire call errors out", %{
       json_rpc_named_arguments: json_rpc_named_arguments
     } do
-<<<<<<< HEAD
       start_supervised!({Task.Supervisor, name: Indexer.Block.Catchup.TaskSupervisor})
-=======
       Application.put_env(:indexer, Indexer.Block.Catchup.Fetcher, batch_size: 1, concurrency: 10)
->>>>>>> 7cbcd71d
       CoinBalance.Supervisor.Case.start_supervised!(json_rpc_named_arguments: json_rpc_named_arguments)
       InternalTransaction.Supervisor.Case.start_supervised!(json_rpc_named_arguments: json_rpc_named_arguments)
       Token.Supervisor.Case.start_supervised!(json_rpc_named_arguments: json_rpc_named_arguments)
