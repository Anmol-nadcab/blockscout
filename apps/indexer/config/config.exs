# This file is responsible for configuring your application
# and its dependencies with the aid of the Mix.Config module.
use Mix.Config

import Bitwise

block_transformers = %{
  "clique" => Indexer.Transform.Blocks.Clique,
  "base" => Indexer.Transform.Blocks.Base
}

# Compile time environment variable access requires recompilation.
configured_transformer = System.get_env("BLOCK_TRANSFORMER") || "base"

block_transformer =
  case Map.get(block_transformers, configured_transformer) do
    nil ->
      raise """
      No such block transformer: #{configured_transformer}.

      Valid values are:
      #{Enum.join(Map.keys(block_transformers), "\n")}

      Please update environment variable BLOCK_TRANSFORMER accordingly.
      """

    transformer ->
      transformer
  end

config :indexer,
  block_transformer: block_transformer,
  ecto_repos: [Explorer.Repo],
  metadata_updater_seconds_interval:
    String.to_integer(System.get_env("TOKEN_METADATA_UPDATE_INTERVAL") || "#{1 * 24 * 60 * 60}"),
  # bytes
<<<<<<< HEAD
  memory_limit: 7 <<< 30,
  first_block: System.get_env("FIRST_BLOCK") || "0",
=======
  memory_limit: 1 <<< 30,
  first_block: System.get_env("FIRST_BLOCK") || "",
>>>>>>> cd007a0d
  last_block: System.get_env("LAST_BLOCK") || ""

config :indexer, Indexer.Fetcher.PendingTransaction.Supervisor,
  disabled?: System.get_env("ETHEREUM_JSONRPC_VARIANT") == "besu"

config :indexer, Indexer.Fetcher.ReplacedTransaction.Supervisor, disabled?: true

token_balance_on_demand_fetcher_threshold =
  if System.get_env("TOKEN_BALANCE_ON_DEMAND_FETCHER_THRESHOLD_MINUTES") do
    case Integer.parse(System.get_env("TOKEN_BALANCE_ON_DEMAND_FETCHER_THRESHOLD_MINUTES")) do
      {integer, ""} -> integer
      _ -> 60
    end
  else
    60
  end

config :indexer, Indexer.Fetcher.TokenBalanceOnDemand, threshold: token_balance_on_demand_fetcher_threshold

if System.get_env("POS_STAKING_CONTRACT") do
  config :indexer, Indexer.Fetcher.BlockReward.Supervisor, disabled?: true
end

config :indexer, Indexer.Supervisor, enabled: System.get_env("DISABLE_INDEXER") != "true"

config :indexer, Indexer.Tracer,
  service: :indexer,
  adapter: SpandexDatadog.Adapter,
  trace_key: :blockscout

config :logger, :indexer,
  # keep synced with `config/config.exs`
  format: "$dateT$time $metadata[$level] $message\n",
  metadata:
    ~w(application fetcher request_id first_block_number last_block_number missing_block_range_count missing_block_count
       block_number step count error_count shrunk import_id transaction_id)a,
  metadata_filter: [application: :indexer]

# Import environment specific config. This must remain at the bottom
# of this file so it overrides the configuration defined above.
import_config "#{Mix.env()}.exs"<|MERGE_RESOLUTION|>--- conflicted
+++ resolved
@@ -34,13 +34,8 @@
   metadata_updater_seconds_interval:
     String.to_integer(System.get_env("TOKEN_METADATA_UPDATE_INTERVAL") || "#{1 * 24 * 60 * 60}"),
   # bytes
-<<<<<<< HEAD
   memory_limit: 7 <<< 30,
-  first_block: System.get_env("FIRST_BLOCK") || "0",
-=======
-  memory_limit: 1 <<< 30,
   first_block: System.get_env("FIRST_BLOCK") || "",
->>>>>>> cd007a0d
   last_block: System.get_env("LAST_BLOCK") || ""
 
 config :indexer, Indexer.Fetcher.PendingTransaction.Supervisor,
