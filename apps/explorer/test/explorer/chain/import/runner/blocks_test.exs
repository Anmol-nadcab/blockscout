--- conflicted
+++ resolved
@@ -8,12 +8,7 @@
   alias Ecto.Multi
   alias Explorer.Chain.Import.Runner.{Blocks, Transactions}
   alias Explorer.Chain.{Address, Block, InternalTransaction, Log, Transaction, TokenTransfer}
-<<<<<<< HEAD
-  alias Explorer.Chain
-  alias Explorer.Repo
-=======
   alias Explorer.{Chain, Repo}
->>>>>>> 0955b10a
 
   describe "run/1" do
     setup do
@@ -120,14 +115,6 @@
       assert count(Address.CurrentTokenBalance) == count
     end
 
-<<<<<<< HEAD
-    test "remove_nonconsensus_data deletes token transfer rows with matching block number when new consensus block is inserted",
-         %{consensus_block: %{number: block_number} = block, options: options} do
-      insert(:block, number: block_number, consensus: true)
-
-      %TokenTransfer{transaction_hash: transaction_hash, log_index: log_index} =
-        insert(:token_transfer, block_number: block_number, transaction: insert(:transaction))
-=======
     test "remove_nonconsensus_token_transfers deletes token transfer rows with matching block number when new consensus block is inserted",
          %{consensus_block: %{number: block_number} = block, options: options} do
       consensus_block = insert(:block, number: block_number, consensus: true)
@@ -136,33 +123,19 @@
 
       %TokenTransfer{transaction_hash: transaction_hash, log_index: log_index} =
         insert(:token_transfer, block_number: block_number, transaction: transaction)
->>>>>>> 0955b10a
 
       assert count(TokenTransfer) == 1
 
       assert {:ok,
               %{
-<<<<<<< HEAD
-                remove_nonconsensus_data: %{
-                  token_transfers: [
-                    %{transaction_hash: ^transaction_hash, log_index: ^log_index}
-                  ]
-                }
-=======
                 remove_nonconsensus_token_transfers: [
                   %{transaction_hash: ^transaction_hash, log_index: ^log_index}
                 ]
->>>>>>> 0955b10a
               }} = run_block_consensus_change(block, true, options)
 
       assert count(TokenTransfer) == 0
     end
 
-<<<<<<< HEAD
-    test "remove_nonconsensus_data does not delete token transfer rows with matching block number when new consensus block wasn't inserted",
-         %{consensus_block: %{number: block_number} = block, options: options} do
-      insert(:token_transfer, block_number: block_number, transaction: insert(:transaction))
-=======
     test "remove_nonconsensus_token_transfers does not delete token transfer rows with matching block number when new consensus block wasn't inserted",
          %{consensus_block: %{number: block_number} = block, options: options} do
       consensus_block = insert(:block, number: block_number, consensus: true)
@@ -170,31 +143,17 @@
       transaction = insert(:transaction) |> with_block(consensus_block)
 
       insert(:token_transfer, block_number: block_number, transaction: transaction)
->>>>>>> 0955b10a
 
       count = 1
 
       assert count(TokenTransfer) == count
 
-<<<<<<< HEAD
-      assert {:ok,
-              %{
-                remove_nonconsensus_data: %{
-                  token_transfers: []
-                }
-              }} = run_block_consensus_change(block, false, options)
-=======
       assert {:ok, %{remove_nonconsensus_token_transfers: []}} = run_block_consensus_change(block, false, options)
->>>>>>> 0955b10a
 
       assert count(TokenTransfer) == count
     end
 
-<<<<<<< HEAD
-    test "remove_nonconsensus_data deletes nonconsensus logs", %{
-=======
     test "remove_nonconsensus_logs deletes nonconsensus logs", %{
->>>>>>> 0955b10a
       consensus_block: %{number: block_number} = block,
       options: options
     } do
@@ -204,28 +163,13 @@
 
       assert count(Log) == 1
 
-<<<<<<< HEAD
-      assert {:ok,
-              %{
-                remove_nonconsensus_data: %{
-                  logs: [
-                    %{transaction_hash: ^hash, index: ^index}
-                  ]
-                }
-              }} = run_block_consensus_change(block, true, options)
-=======
       assert {:ok, %{remove_nonconsensus_logs: [%{transaction_hash: ^hash, index: ^index}]}} =
                run_block_consensus_change(block, true, options)
->>>>>>> 0955b10a
 
       assert count(Log) == 0
     end
 
-<<<<<<< HEAD
-    test "remove_nonconsensus_data deletes nonconsensus internal transactions", %{
-=======
     test "remove_nonconsensus_internal_transactions deletes nonconsensus internal transactions", %{
->>>>>>> 0955b10a
       consensus_block: %{number: block_number} = block,
       options: options
     } do
@@ -237,19 +181,8 @@
 
       assert count(InternalTransaction) == 1
 
-<<<<<<< HEAD
-      assert {:ok,
-              %{
-                remove_nonconsensus_data: %{
-                  internal_transactions: [
-                    %{transaction_hash: ^hash, index: ^index}
-                  ]
-                }
-              }} = run_block_consensus_change(block, true, options)
-=======
       assert {:ok, %{remove_nonconsensus_internal_transactions: [%{transaction_hash: ^hash, index: ^index}]}} =
                run_block_consensus_change(block, true, options)
->>>>>>> 0955b10a
 
       assert count(InternalTransaction) == 0
     end
