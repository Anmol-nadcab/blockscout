--- conflicted
+++ resolved
@@ -12,15 +12,8 @@
     "0x000000000000000000000000000000000000dEaD"
   ]
 
-<<<<<<< HEAD
-  alias Explorer.{AccessHelper, Repo}
-  alias Explorer.Chain.Address
-
-  import Ecto.Query, only: [from: 2]
-=======
   alias Explorer.AccessHelper
 
->>>>>>> 4d357bab
   import Explorer.Chain, only: [string_to_address_hash: 1, hash_to_address: 1]
 
   def check(address_string) when is_bitstring(address_string) do
