--- conflicted
+++ resolved
@@ -719,36 +719,6 @@
   """
   @spec block_reward(Block.block_number()) :: Wei.t()
   def block_reward(block_number) do
-<<<<<<< HEAD
-    tx_and_emission_reward =
-      Repo.one!(
-        from(block in Block,
-          left_join: transaction in assoc(block, :transactions),
-          inner_join: emission_reward in EmissionReward,
-          on: fragment("? <@ ?", block.number, emission_reward.block_range),
-          where: block.number == ^block_number and block.consensus,
-          group_by: [emission_reward.reward, block.hash],
-          select: %{
-            value: %Wei{
-              value: coalesce(sum(transaction.gas_used * transaction.gas_price), 0) + emission_reward.reward
-            },
-            hash: block.hash
-          }
-        )
-      )
-
-    block_rewards =
-      Repo.one!(
-        from(reward in Reward,
-          where: reward.block_hash == ^tx_and_emission_reward.hash,
-          select: %Wei{
-            value: coalesce(sum(reward.reward), 0)
-          }
-        )
-      )
-
-    Wei.sum(block_rewards, tx_and_emission_reward.value)
-=======
     block_hash =
       Block
       |> where([block], block.number == ^block_number and block.consensus)
@@ -782,7 +752,6 @@
       other_value ->
         other_value
     end
->>>>>>> e1a57758
   end
 
   @doc """
