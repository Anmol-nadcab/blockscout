--- conflicted
+++ resolved
@@ -3823,11 +3823,7 @@
     if Repo.one(query), do: true, else: false
   end
 
-<<<<<<< HEAD
   defp fetch_transactions(paging_options \\ nil, from_block \\ nil, to_block \\ nil) do
-=======
-  defp fetch_transactions(paging_options \\ nil) do
->>>>>>> d802e674
     Transaction
     |> order_by([transaction], desc: transaction.block_number, desc: transaction.index)
     |> where_block_number_in_period(from_block, to_block)
