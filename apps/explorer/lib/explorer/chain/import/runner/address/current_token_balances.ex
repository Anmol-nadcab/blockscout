defmodule Explorer.Chain.Import.Runner.Address.CurrentTokenBalances do
  @moduledoc """
  Bulk imports `t:Explorer.Chain.Address.CurrentTokenBalance.t/0`.
  """

  require Ecto.Query
  require Logger

  import Ecto.Query, only: [from: 2]

  alias Ecto.{Changeset, Multi, Repo}
  alias Explorer.Chain.Address.CurrentTokenBalance
  alias Explorer.Chain.{Hash, Import}
  alias Explorer.Chain.Import.Runner.Tokens
  alias Explorer.Prometheus.Instrumenter

  @behaviour Import.Runner

  # milliseconds
  @timeout 60_000

  @type imported :: [CurrentTokenBalance.t()]

  @spec to_holder_address_hash_set_by_token_contract_address_hash([CurrentTokenBalance.t()]) :: %{
          token_contract_address_hash => MapSet.t(holder_address_hash)
        }
        when token_contract_address_hash: Hash.Address.t(), holder_address_hash: Hash.Address.t()
  def to_holder_address_hash_set_by_token_contract_address_hash(address_current_token_balances)
      when is_list(address_current_token_balances) do
    address_current_token_balances
    |> Stream.filter(fn %{value: value} -> valid_holder?(value) end)
    |> Enum.reduce(%{}, fn %{token_contract_address_hash: token_contract_address_hash, address_hash: address_hash},
                           acc_holder_address_hash_set_by_token_contract_address_hash ->
      updated_holder_address_hash_set =
        acc_holder_address_hash_set_by_token_contract_address_hash
        |> Map.get_lazy(token_contract_address_hash, &MapSet.new/0)
        |> MapSet.put(address_hash)

      Map.put(
        acc_holder_address_hash_set_by_token_contract_address_hash,
        token_contract_address_hash,
        updated_holder_address_hash_set
      )
    end)
  end

  @spec token_holder_count_deltas(%{deleted: [current_token_balance], inserted: [current_token_balance]}) :: [
          Tokens.token_holder_count_delta()
        ]
        when current_token_balance: %{
               address_hash: Hash.Address.t(),
               token_contract_address_hash: Hash.Address.t(),
               value: Decimal.t()
             }
  def token_holder_count_deltas(%{deleted: deleted, inserted: inserted})
      when is_list(deleted) and is_list(inserted) do
    Logger.info("### Blocks token_holder_count_deltas STARTED ###")

    deleted_holder_address_hash_set_by_token_contract_address_hash =
      to_holder_address_hash_set_by_token_contract_address_hash(deleted)

    inserted_holder_address_hash_set_by_token_contract_address_hash =
      to_holder_address_hash_set_by_token_contract_address_hash(inserted)

    ordered_token_contract_address_hashes =
      ordered_token_contract_address_hashes([
        deleted_holder_address_hash_set_by_token_contract_address_hash,
        inserted_holder_address_hash_set_by_token_contract_address_hash
      ])

    res =
      Enum.flat_map(ordered_token_contract_address_hashes, fn token_contract_address_hash ->
        holder_count_delta =
          holder_count_delta(%{
            deleted_holder_address_hash_set_by_token_contract_address_hash:
              deleted_holder_address_hash_set_by_token_contract_address_hash,
            inserted_holder_address_hash_set_by_token_contract_address_hash:
              inserted_holder_address_hash_set_by_token_contract_address_hash,
            token_contract_address_hash: token_contract_address_hash
          })

        case holder_count_delta do
          0 ->
            []

          _ ->
            [%{contract_address_hash: token_contract_address_hash, delta: holder_count_delta}]
        end
      end)

    Logger.info("### Blocks token_holder_count_deltas FINISHED ###")

    res
  end

  @impl Import.Runner
  def ecto_schema_module, do: CurrentTokenBalance

  @impl Import.Runner
  def option_key, do: :address_current_token_balances

  @impl Import.Runner
  def imported_table_row do
    %{
      value_type: "[#{ecto_schema_module()}.t()]",
      value_description: "List of `t:#{ecto_schema_module()}.t/0`s"
    }
  end

  @impl Import.Runner
  def run(multi, changes_list, %{timestamps: timestamps} = options) do
    Logger.info("### Address_current_token_balances tun STARTED length #{Enum.count(changes_list)} ###")

    insert_options =
      options
      |> Map.get(option_key(), %{})
      |> Map.take(~w(timeout)a)
      |> Map.put_new(:timeout, @timeout)
      |> Map.put(:timestamps, timestamps)

    # Enforce ShareLocks tables order (see docs: sharelocks.md)
    # todo
    multi
    # |> Multi.run(:acquire_contract_address_tokens, fn repo, _ ->
    #   token_contract_address_hashes_and_ids =
    #     changes_list
    #     |> Enum.map(fn change ->
    #       token_id = get_tokend_id(change)

    #       {change.token_contract_address_hash, token_id}
    #     end)
    #     |> Enum.uniq()

    #   Tokens.acquire_contract_address_tokens(repo, token_contract_address_hashes_and_ids)
    # end)
    |> Multi.run(:address_current_token_balances, fn repo, _ ->
      Instrumenter.block_import_stage_runner(
        fn -> insert(repo, changes_list, insert_options) end,
        :block_following,
        :current_token_balances,
        :acquire_contract_address_tokens
      )
    end)
    |> Multi.run(:address_current_token_balances_update_token_holder_counts, fn repo,
                                                                                %{
                                                                                  address_current_token_balances:
                                                                                    upserted_balances
                                                                                } ->
      Instrumenter.block_import_stage_runner(
        fn ->
          token_holder_count_deltas = upserted_balances_to_holder_count_deltas(upserted_balances)

          # ShareLocks order already enforced by `acquire_contract_address_tokens` (see docs: sharelocks.md)
          Tokens.update_holder_counts_with_deltas(
            repo,
            token_holder_count_deltas,
            insert_options
          )
        end,
        :block_following,
        :current_token_balances,
        :acquire_contract_address_tokens
      )
    end)
  end

  # defp get_tokend_id(change) do
  #   if Map.has_key?(change, :token_id), do: change.token_id, else: nil
  # end

  @impl Import.Runner
  def timeout, do: @timeout

  defp valid_holder?(value) do
    not is_nil(value) and Decimal.compare(value, 0) == :gt
  end

  # Assumes existence of old_value field with previous value or nil
  defp upserted_balances_to_holder_count_deltas(upserted_balances) do
    upserted_balances
    |> Enum.map(fn %{token_contract_address_hash: contract_address_hash, value: value, old_value: old_value} ->
      delta =
        cond do
          not valid_holder?(old_value) and valid_holder?(value) -> 1
          valid_holder?(old_value) and not valid_holder?(value) -> -1
          true -> 0
        end

      %{contract_address_hash: contract_address_hash, delta: delta}
    end)
    |> Enum.group_by(& &1.contract_address_hash, & &1.delta)
    |> Enum.map(fn {contract_address_hash, deltas} ->
      %{contract_address_hash: contract_address_hash, delta: Enum.sum(deltas)}
    end)
    |> Enum.filter(fn %{delta: delta} -> delta != 0 end)
    |> Enum.sort_by(& &1.contract_address_hash)
  end

  defp holder_count_delta(%{
         deleted_holder_address_hash_set_by_token_contract_address_hash:
           deleted_holder_address_hash_set_by_token_contract_address_hash,
         inserted_holder_address_hash_set_by_token_contract_address_hash:
           inserted_holder_address_hash_set_by_token_contract_address_hash,
         token_contract_address_hash: token_contract_address_hash
       }) do
    case {deleted_holder_address_hash_set_by_token_contract_address_hash[token_contract_address_hash],
          inserted_holder_address_hash_set_by_token_contract_address_hash[token_contract_address_hash]} do
      {deleted_holder_address_hash_set, nil} ->
        -1 * Enum.count(deleted_holder_address_hash_set)

      {nil, inserted_holder_address_hash_set} ->
        Enum.count(inserted_holder_address_hash_set)

      {deleted_holder_address_hash_set, inserted_holder_address_hash_set} ->
        inserted_holder_address_hash_count =
          inserted_holder_address_hash_set
          |> MapSet.difference(deleted_holder_address_hash_set)
          |> Enum.count()

        deleted_holder_address_hash_count =
          deleted_holder_address_hash_set
          |> MapSet.difference(inserted_holder_address_hash_set)
          |> Enum.count()

        inserted_holder_address_hash_count - deleted_holder_address_hash_count
    end
  end

  @spec insert(Repo.t(), [map()], %{
          optional(:on_conflict) => Import.Runner.on_conflict(),
          required(:timeout) => timeout(),
          required(:timestamps) => Import.timestamps()
        }) ::
          {:ok, [CurrentTokenBalance.t()]}
          | {:error, [Changeset.t()]}
  defp insert(repo, changes_list, %{timeout: timeout, timestamps: timestamps} = options)
       when is_atom(repo) and is_list(changes_list) do
    Logger.info("### Address_current_token_balances insert STARTED length #{Enum.count(changes_list)} ###")

    inserted_changes_list = insert_changes_list(changes_list, repo, timestamps, timeout, options)

    Logger.info("### Address_current_token_balances insert FINISHED ###")

    {:ok, inserted_changes_list}
  end

  def insert_changes_list(changes_list, repo, timestamps, timeout, options) do
    Logger.info("### Address_current_token_balances insert_changes_list STARTED length #{Enum.count(changes_list)} ###")

    on_conflict = Map.get_lazy(options, :on_conflict, &default_on_conflict/0)

    # Enforce CurrentTokenBalance ShareLocks order (see docs: sharelocks.md)
<<<<<<< HEAD
    changes_list_with_token_id =
      changes_list
      |> Enum.map(fn change ->
        updated_change =
          cond do
            Map.has_key?(change, :token_id) ->
              change

            Map.get(change, :token_type) == "ERC-20" ->
              Map.put(change, :token_id, 1)

            true ->
              Logger.error("Current token balance params has no token_id, change: #{inspect(change)}")
              Map.put(change, :token_id, 1)
          end

        updated_change
      end)

    ordered_changes_list =
      changes_list_with_token_id
=======
    ordered_changes_list =
      changes_list
      |> Enum.map(fn change ->
        if Map.has_key?(change, :token_id) and Map.get(change, :token_type) == "ERC-1155" do
          change
        else
          Map.put(change, :token_id, nil)
        end
      end)
>>>>>>> 75080c00
      |> Enum.group_by(fn %{
                            address_hash: address_hash,
                            token_contract_address_hash: token_contract_address_hash,
                            token_id: token_id
                          } ->
        {address_hash, token_contract_address_hash, token_id}
      end)
      |> Enum.map(fn {_, grouped_address_token_balances} ->
        Enum.max_by(grouped_address_token_balances, fn balance ->
          {Map.get(balance, :block_number), Map.get(balance, :value_fetched_at)}
        end)
      end)
      |> Enum.sort_by(&{&1.token_contract_address_hash, &1.token_id, &1.address_hash})

<<<<<<< HEAD
    {:ok, inserted_changes_list_with_token_id} =
=======
    {:ok, inserted_changes_list} =
>>>>>>> 75080c00
      if Enum.count(ordered_changes_list) > 0 do
        Import.insert_changes_list(
          repo,
          ordered_changes_list,
<<<<<<< HEAD
          conflict_target: [:address_hash, :token_contract_address_hash, :token_id],
=======
          conflict_target: {:unsafe_fragment, ~s<(address_hash, token_contract_address_hash, COALESCE(token_id, 0))>},
>>>>>>> 75080c00
          on_conflict: on_conflict,
          for: CurrentTokenBalance,
          returning: true,
          timeout: timeout,
          timestamps: timestamps
        )
      else
        {:ok, []}
      end

<<<<<<< HEAD
    Logger.info("### Address_current_token_balances insert_changes_list FINISHED ###")

    inserted_changes_list_with_token_id
=======
    inserted_changes_list
>>>>>>> 75080c00
  end

  defp default_on_conflict do
    from(
      current_token_balance in CurrentTokenBalance,
      update: [
        set: [
          block_number: fragment("EXCLUDED.block_number"),
          value: fragment("EXCLUDED.value"),
          value_fetched_at: fragment("EXCLUDED.value_fetched_at"),
          old_value: current_token_balance.value,
          token_type: fragment("EXCLUDED.token_type"),
          inserted_at: fragment("LEAST(EXCLUDED.inserted_at, ?)", current_token_balance.inserted_at),
          updated_at: fragment("GREATEST(EXCLUDED.updated_at, ?)", current_token_balance.updated_at)
        ]
      ],
      where:
        fragment("? < EXCLUDED.block_number", current_token_balance.block_number) or
<<<<<<< HEAD
          (fragment("EXCLUDED.value IS NOT NULL") and
             (is_nil(current_token_balance.value_fetched_at) or
                fragment("? < EXCLUDED.value_fetched_at", current_token_balance.value_fetched_at)) and
             fragment("? = EXCLUDED.block_number", current_token_balance.block_number))
=======
          (fragment("? = EXCLUDED.block_number", current_token_balance.block_number) and
             fragment("EXCLUDED.value IS NOT NULL") and
             (is_nil(current_token_balance.value_fetched_at) or
                fragment("? < EXCLUDED.value_fetched_at", current_token_balance.value_fetched_at)))
>>>>>>> 75080c00
    )
  end

  defp ordered_token_contract_address_hashes(holder_address_hash_set_by_token_contract_address_hash_list)
       when is_list(holder_address_hash_set_by_token_contract_address_hash_list) do
    holder_address_hash_set_by_token_contract_address_hash_list
    |> Enum.reduce(MapSet.new(), fn holder_address_hash_set_by_token_contract_address_hash, acc ->
      holder_address_hash_set_by_token_contract_address_hash
      |> Map.keys()
      |> MapSet.new()
      |> MapSet.union(acc)
    end)
    |> Enum.sort()
  end
end<|MERGE_RESOLUTION|>--- conflicted
+++ resolved
@@ -250,39 +250,8 @@
     on_conflict = Map.get_lazy(options, :on_conflict, &default_on_conflict/0)
 
     # Enforce CurrentTokenBalance ShareLocks order (see docs: sharelocks.md)
-<<<<<<< HEAD
-    changes_list_with_token_id =
-      changes_list
-      |> Enum.map(fn change ->
-        updated_change =
-          cond do
-            Map.has_key?(change, :token_id) ->
-              change
-
-            Map.get(change, :token_type) == "ERC-20" ->
-              Map.put(change, :token_id, 1)
-
-            true ->
-              Logger.error("Current token balance params has no token_id, change: #{inspect(change)}")
-              Map.put(change, :token_id, 1)
-          end
-
-        updated_change
-      end)
-
-    ordered_changes_list =
-      changes_list_with_token_id
-=======
     ordered_changes_list =
       changes_list
-      |> Enum.map(fn change ->
-        if Map.has_key?(change, :token_id) and Map.get(change, :token_type) == "ERC-1155" do
-          change
-        else
-          Map.put(change, :token_id, nil)
-        end
-      end)
->>>>>>> 75080c00
       |> Enum.group_by(fn %{
                             address_hash: address_hash,
                             token_contract_address_hash: token_contract_address_hash,
@@ -297,20 +266,12 @@
       end)
       |> Enum.sort_by(&{&1.token_contract_address_hash, &1.token_id, &1.address_hash})
 
-<<<<<<< HEAD
-    {:ok, inserted_changes_list_with_token_id} =
-=======
     {:ok, inserted_changes_list} =
->>>>>>> 75080c00
       if Enum.count(ordered_changes_list) > 0 do
         Import.insert_changes_list(
           repo,
           ordered_changes_list,
-<<<<<<< HEAD
-          conflict_target: [:address_hash, :token_contract_address_hash, :token_id],
-=======
           conflict_target: {:unsafe_fragment, ~s<(address_hash, token_contract_address_hash, COALESCE(token_id, 0))>},
->>>>>>> 75080c00
           on_conflict: on_conflict,
           for: CurrentTokenBalance,
           returning: true,
@@ -321,13 +282,9 @@
         {:ok, []}
       end
 
-<<<<<<< HEAD
     Logger.info("### Address_current_token_balances insert_changes_list FINISHED ###")
 
-    inserted_changes_list_with_token_id
-=======
     inserted_changes_list
->>>>>>> 75080c00
   end
 
   defp default_on_conflict do
@@ -346,17 +303,10 @@
       ],
       where:
         fragment("? < EXCLUDED.block_number", current_token_balance.block_number) or
-<<<<<<< HEAD
-          (fragment("EXCLUDED.value IS NOT NULL") and
-             (is_nil(current_token_balance.value_fetched_at) or
-                fragment("? < EXCLUDED.value_fetched_at", current_token_balance.value_fetched_at)) and
-             fragment("? = EXCLUDED.block_number", current_token_balance.block_number))
-=======
           (fragment("? = EXCLUDED.block_number", current_token_balance.block_number) and
              fragment("EXCLUDED.value IS NOT NULL") and
              (is_nil(current_token_balance.value_fetched_at) or
                 fragment("? < EXCLUDED.value_fetched_at", current_token_balance.value_fetched_at)))
->>>>>>> 75080c00
     )
   end
 
