defmodule Explorer.Chain.Transaction do
  @moduledoc "Models a Web3 transaction."

  use Explorer.Schema

  require Logger

  import Ecto.Query, only: [from: 2, preload: 3, subquery: 1, where: 3]

  alias ABI.FunctionSelector

  alias Ecto.Changeset

  alias Explorer.{Chain, Repo}

  alias Explorer.Chain.{
    Address,
    Block,
    ContractMethod,
    Data,
    Gas,
    Hash,
    InternalTransaction,
    Log,
    TokenTransfer,
    Transaction,
    Wei
  }

  alias Explorer.Chain.Transaction.{Fork, Status}

  @optional_attrs ~w(max_priority_fee_per_gas max_fee_per_gas block_hash block_number created_contract_address_hash cumulative_gas_used earliest_processing_start
<<<<<<< HEAD
                     error gas_used index created_contract_code_indexed_at status to_address_hash revert_reason type has_error_in_iternal_txs)a
=======
                     error gas_used index created_contract_code_indexed_at status to_address_hash revert_reason type has_error_in_internal_txs)a
>>>>>>> 7c9dd669

  @required_attrs ~w(from_address_hash gas gas_price hash input nonce r s v value)a

  @typedoc """
  X coordinate module n in
  [Elliptic Curve Digital Signature Algorithm](https://en.wikipedia.org/wiki/Elliptic_Curve_Digital_Signature_Algorithm)
  (EDCSA)
  """
  @type r :: Decimal.t()

  @typedoc """
  Y coordinate module n in
  [Elliptic Curve Digital Signature Algorithm](https://en.wikipedia.org/wiki/Elliptic_Curve_Digital_Signature_Algorithm)
  (EDCSA)
  """
  @type s :: Decimal.t()

  @typedoc """
  The index of the transaction in its block.
  """
  @type transaction_index :: non_neg_integer()

  @typedoc """
  `t:standard_v/0` + `27`

  | `v`  | X      | Y    |
  |------|--------|------|
  | `27` | lower  | even |
  | `28` | lower  | odd  |
  | `29` | higher | even |
  | `30` | higher | odd  |

  **Note: that `29` and `30` are exceedingly rarely, and will in practice only ever be seen in specifically generated
  examples.**
  """
  @type v :: 27..30

  @typedoc """
  How much the sender is willing to pay in wei per unit of gas.
  """
  @type wei_per_gas :: Wei.t()

  @typedoc """
   * `block` - the block in which this transaction was mined/validated.  `nil` when transaction is pending or has only
     been collated into one of the `uncles` in one of the `forks`.
   * `block_hash` - `block` foreign key. `nil` when transaction is pending or has only been collated into one of the
     `uncles` in one of the `forks`.
   * `block_number` - Denormalized `block` `number`. `nil` when transaction is pending or has only been collated into
     one of the `uncles` in one of the `forks`.
   * `created_contract_address` - belongs_to association to `address` corresponding to `created_contract_address_hash`.
   * `created_contract_address_hash` - Denormalized `internal_transaction` `created_contract_address_hash`
     populated only when `to_address_hash` is nil.
   * `cumulative_gas_used` - the cumulative gas used in `transaction`'s `t:Explorer.Chain.Block.t/0` before
     `transaction`'s `index`.  `nil` when transaction is pending
   * `earliest_processing_start` - If the pending transaction fetcher was alive and received this transaction, we can
      be sure that this transaction did not start processing until after the last time we fetched pending transactions,
      so we annotate that with this field. If it is `nil`, that means we don't have a lower bound for when it started
      processing.
   * `error` - the `error` from the last `t:Explorer.Chain.InternalTransaction.t/0` in `internal_transactions` that
     caused `status` to be `:error`.  Only set after `internal_transactions_index_at` is set AND if there was an error.
     Also, `error` is set if transaction is replaced/dropped
   * `forks` - copies of this transactions that were collated into `uncles` not on the primary consensus of the chain.
   * `from_address` - the source of `value`
   * `from_address_hash` - foreign key of `from_address`
   * `gas` - Gas provided by the sender
   * `gas_price` - How much the sender is willing to pay for `gas`
   * `gas_used` - the gas used for just `transaction`.  `nil` when transaction is pending or has only been collated into
     one of the `uncles` in one of the `forks`.
   * `hash` - hash of contents of this transaction
   * `index` - index of this transaction in `block`.  `nil` when transaction is pending or has only been collated into
     one of the `uncles` in one of the `forks`.
   * `input`- data sent along with the transaction
   * `internal_transactions` - transactions (value transfers) created while executing contract used for this
     transaction
   * `created_contract_code_indexed_at` - when created `address` code was fetched by `Indexer`
   * `revert_reason` - revert reason of transaction

     | `status` | `contract_creation_address_hash` | `input`    | Token Transfer? | `internal_transactions_indexed_at`        | `internal_transactions` | Description                                                                                         |
     |----------|----------------------------------|------------|-----------------|-------------------------------------------|-------------------------|-----------------------------------------------------------------------------------------------------|
     | `:ok`    | `nil`                            | Empty      | Don't Care      | `inserted_at`                             | Unfetched               | Simple `value` transfer transaction succeeded.  Internal transactions would be same value transfer. |
     | `:ok`    | `nil`                            | Don't Care | `true`          | `inserted_at`                             | Unfetched               | Token transfer (from `logs`) that didn't happen during a contract creation.                         |
     | `:ok`    | Don't Care                       | Non-Empty  | Don't Care      | When `internal_transactions` are indexed. | Fetched                 | A contract call that succeeded.                                                                     |
     | `:error` | nil                              | Empty      | Don't Care      | When `internal_transactions` are indexed. | Fetched                 | Simple `value` transfer transaction failed. Internal transactions fetched for `error`.              |
     | `:error` | Don't Care                       | Non-Empty  | Don't Care      | When `internal_transactions` are indexed. | Fetched                 | A contract call that failed.                                                                        |
     | `nil`    | Don't Care                       | Don't Care | Don't Care      | When `internal_transactions` are indexed. | Depends                 | A pending post-Byzantium transaction will only know its status from receipt.                        |
     | `nil`    | Don't Care                       | Don't Care | Don't Care      | When `internal_transactions` are indexed. | Fetched                 | A pre-Byzantium transaction requires internal transactions to determine status.                     |
   * `logs` - events that occurred while mining the `transaction`.
   * `nonce` - the number of transaction made by the sender prior to this one
   * `r` - the R field of the signature. The (r, s) is the normal output of an ECDSA signature, where r is computed as
       the X coordinate of a point R, modulo the curve order n.
   * `s` - The S field of the signature.  The (r, s) is the normal output of an ECDSA signature, where r is computed as
       the X coordinate of a point R, modulo the curve order n.
   * `status` - whether the transaction was successfully mined or failed.  `nil` when transaction is pending or has only
     been collated into one of the `uncles` in one of the `forks`.
   * `to_address` - sink of `value`
   * `to_address_hash` - `to_address` foreign key
   * `uncles` - uncle blocks where `forks` were collated
   * `v` - The V field of the signature.
   * `value` - wei transferred from `from_address` to `to_address`
   * `revert_reason` - revert reason of transaction
   * `max_priority_fee_per_gas` - User defined maximum fee (tip) per unit of gas paid to validator for transaction prioritization.
   * `max_fee_per_gas` - Maximum total amount per unit of gas a user is willing to pay for a transaction, including base fee and priority fee.
   * `type` - New transaction type identifier introduced in EIP 2718 (Berlin HF)
<<<<<<< HEAD
   * `has_error_in_iternal_txs` - shows if the internal transactions related to transaction have errors
=======
   * `has_error_in_internal_txs` - shows if the internal transactions related to transaction have errors
>>>>>>> 7c9dd669
  """
  @type t :: %__MODULE__{
          block: %Ecto.Association.NotLoaded{} | Block.t() | nil,
          block_hash: Hash.t() | nil,
          block_number: Block.block_number() | nil,
          created_contract_address: %Ecto.Association.NotLoaded{} | Address.t() | nil,
          created_contract_address_hash: Hash.Address.t() | nil,
          created_contract_code_indexed_at: DateTime.t() | nil,
          cumulative_gas_used: Gas.t() | nil,
          earliest_processing_start: DateTime.t() | nil,
          error: String.t() | nil,
          forks: %Ecto.Association.NotLoaded{} | [Fork.t()],
          from_address: %Ecto.Association.NotLoaded{} | Address.t(),
          from_address_hash: Hash.Address.t(),
          gas: Gas.t(),
          gas_price: wei_per_gas,
          gas_used: Gas.t() | nil,
          hash: Hash.t(),
          index: transaction_index | nil,
          input: Data.t(),
          internal_transactions: %Ecto.Association.NotLoaded{} | [InternalTransaction.t()],
          logs: %Ecto.Association.NotLoaded{} | [Log.t()],
          nonce: non_neg_integer(),
          r: r(),
          s: s(),
          status: Status.t() | nil,
          to_address: %Ecto.Association.NotLoaded{} | Address.t() | nil,
          to_address_hash: Hash.Address.t() | nil,
          uncles: %Ecto.Association.NotLoaded{} | [Block.t()],
          v: v(),
          value: Wei.t(),
          revert_reason: String.t() | nil,
          max_priority_fee_per_gas: wei_per_gas | nil,
          max_fee_per_gas: wei_per_gas | nil,
          type: non_neg_integer() | nil,
<<<<<<< HEAD
          has_error_in_iternal_txs: boolean()
=======
          has_error_in_internal_txs: boolean()
>>>>>>> 7c9dd669
        }

  @derive {Poison.Encoder,
           only: [
             :block_number,
             :cumulative_gas_used,
             :error,
             :gas,
             :gas_price,
             :gas_used,
             :index,
             :created_contract_code_indexed_at,
             :input,
             :nonce,
             :r,
             :s,
             :v,
             :status,
             :value,
             :revert_reason
           ]}

  @derive {Jason.Encoder,
           only: [
             :block_number,
             :cumulative_gas_used,
             :error,
             :gas,
             :gas_price,
             :gas_used,
             :index,
             :created_contract_code_indexed_at,
             :input,
             :nonce,
             :r,
             :s,
             :v,
             :status,
             :value,
             :revert_reason
           ]}

  @primary_key {:hash, Hash.Full, autogenerate: false}
  schema "transactions" do
    field(:block_number, :integer)
    field(:cumulative_gas_used, :decimal)
    field(:earliest_processing_start, :utc_datetime_usec)
    field(:error, :string)
    field(:gas, :decimal)
    field(:gas_price, Wei)
    field(:gas_used, :decimal)
    field(:index, :integer)
    field(:created_contract_code_indexed_at, :utc_datetime_usec)
    field(:input, Data)
    field(:nonce, :integer)
    field(:r, :decimal)
    field(:s, :decimal)
    field(:status, Status)
    field(:v, :decimal)
    field(:value, Wei)
    field(:revert_reason, :string)
    field(:max_priority_fee_per_gas, Wei)
    field(:max_fee_per_gas, Wei)
    field(:type, :integer)
<<<<<<< HEAD
    field(:has_error_in_iternal_txs, :boolean)
=======
    field(:has_error_in_internal_txs, :boolean)
>>>>>>> 7c9dd669

    # A transient field for deriving old block hash during transaction upserts.
    # Used to force refetch of a block in case a transaction is re-collated
    # in a different block. See: https://github.com/blockscout/blockscout/issues/1911
    field(:old_block_hash, Hash.Full)

    timestamps()

    belongs_to(:block, Block, foreign_key: :block_hash, references: :hash, type: Hash.Full)
    has_many(:forks, Fork, foreign_key: :hash)

    belongs_to(
      :from_address,
      Address,
      foreign_key: :from_address_hash,
      references: :hash,
      type: Hash.Address
    )

    has_many(:internal_transactions, InternalTransaction, foreign_key: :transaction_hash)
    has_many(:logs, Log, foreign_key: :transaction_hash)
    has_many(:token_transfers, TokenTransfer, foreign_key: :transaction_hash)

    belongs_to(
      :to_address,
      Address,
      foreign_key: :to_address_hash,
      references: :hash,
      type: Hash.Address
    )

    has_many(:uncles, through: [:forks, :uncle])

    belongs_to(
      :created_contract_address,
      Address,
      foreign_key: :created_contract_address_hash,
      references: :hash,
      type: Hash.Address
    )
  end

  @doc """
  A pending transaction does not have a `block_hash`

      iex> changeset = Explorer.Chain.Transaction.changeset(
      ...>   %Transaction{},
      ...>   %{
      ...>     from_address_hash: "0xe8ddc5c7a2d2f0d7a9798459c0104fdf5e987aca",
      ...>     gas: 4700000,
      ...>     gas_price: 100000000000,
      ...>     hash: "0x3a3eb134e6792ce9403ea4188e5e79693de9e4c94e499db132be086400da79e6",
      ...>     input: "0x6060604052341561000f57600080fd5b336000806101000a81548173ffffffffffffffffffffffffffffffffffffffff021916908373ffffffffffffffffffffffffffffffffffffffff1602179055506102db8061005e6000396000f300606060405260043610610062576000357c0100000000000000000000000000000000000000000000000000000000900463ffffffff1680630900f01014610067578063445df0ac146100a05780638da5cb5b146100c9578063fdacd5761461011e575b600080fd5b341561007257600080fd5b61009e600480803573ffffffffffffffffffffffffffffffffffffffff16906020019091905050610141565b005b34156100ab57600080fd5b6100b3610224565b6040518082815260200191505060405180910390f35b34156100d457600080fd5b6100dc61022a565b604051808273ffffffffffffffffffffffffffffffffffffffff1673ffffffffffffffffffffffffffffffffffffffff16815260200191505060405180910390f35b341561012957600080fd5b61013f600480803590602001909190505061024f565b005b60008060009054906101000a900473ffffffffffffffffffffffffffffffffffffffff1673ffffffffffffffffffffffffffffffffffffffff163373ffffffffffffffffffffffffffffffffffffffff161415610220578190508073ffffffffffffffffffffffffffffffffffffffff1663fdacd5766001546040518263ffffffff167c010000000000000000000000000000000000000000000000000000000002815260040180828152602001915050600060405180830381600087803b151561020b57600080fd5b6102c65a03f1151561021c57600080fd5b5050505b5050565b60015481565b6000809054906101000a900473ffffffffffffffffffffffffffffffffffffffff1681565b6000809054906101000a900473ffffffffffffffffffffffffffffffffffffffff1673ffffffffffffffffffffffffffffffffffffffff163373ffffffffffffffffffffffffffffffffffffffff1614156102ac57806001819055505b505600a165627a7a72305820a9c628775efbfbc17477a472413c01ee9b33881f550c59d21bee9928835c854b0029",
      ...>     nonce: 0,
      ...>     r: 0xAD3733DF250C87556335FFE46C23E34DBAFFDE93097EF92F52C88632A40F0C75,
      ...>     s: 0x72caddc0371451a58de2ca6ab64e0f586ccdb9465ff54e1c82564940e89291e3,
      ...>     v: 0x8d,
      ...>     value: 0
      ...>   }
      ...> )
      iex> changeset.valid?
      true

  A collated transaction MUST have an `index` so its position in the `block` is known and the `cumulative_gas_used` ane
  `gas_used` to know its fees.

  Post-Byzantium, the status must be present when a block is collated.

      iex> changeset = Explorer.Chain.Transaction.changeset(
      ...>   %Transaction{},
      ...>   %{
      ...>     block_hash: "0xe52d77084cab13a4e724162bcd8c6028e5ecfaa04d091ee476e96b9958ed6b47",
      ...>     block_number: 34,
      ...>     cumulative_gas_used: 0,
      ...>     from_address_hash: "0xe8ddc5c7a2d2f0d7a9798459c0104fdf5e987aca",
      ...>     gas: 4700000,
      ...>     gas_price: 100000000000,
      ...>     gas_used: 4600000,
      ...>     hash: "0x3a3eb134e6792ce9403ea4188e5e79693de9e4c94e499db132be086400da79e6",
      ...>     index: 0,
      ...>     input: "0x6060604052341561000f57600080fd5b336000806101000a81548173ffffffffffffffffffffffffffffffffffffffff021916908373ffffffffffffffffffffffffffffffffffffffff1602179055506102db8061005e6000396000f300606060405260043610610062576000357c0100000000000000000000000000000000000000000000000000000000900463ffffffff1680630900f01014610067578063445df0ac146100a05780638da5cb5b146100c9578063fdacd5761461011e575b600080fd5b341561007257600080fd5b61009e600480803573ffffffffffffffffffffffffffffffffffffffff16906020019091905050610141565b005b34156100ab57600080fd5b6100b3610224565b6040518082815260200191505060405180910390f35b34156100d457600080fd5b6100dc61022a565b604051808273ffffffffffffffffffffffffffffffffffffffff1673ffffffffffffffffffffffffffffffffffffffff16815260200191505060405180910390f35b341561012957600080fd5b61013f600480803590602001909190505061024f565b005b60008060009054906101000a900473ffffffffffffffffffffffffffffffffffffffff1673ffffffffffffffffffffffffffffffffffffffff163373ffffffffffffffffffffffffffffffffffffffff161415610220578190508073ffffffffffffffffffffffffffffffffffffffff1663fdacd5766001546040518263ffffffff167c010000000000000000000000000000000000000000000000000000000002815260040180828152602001915050600060405180830381600087803b151561020b57600080fd5b6102c65a03f1151561021c57600080fd5b5050505b5050565b60015481565b6000809054906101000a900473ffffffffffffffffffffffffffffffffffffffff1681565b6000809054906101000a900473ffffffffffffffffffffffffffffffffffffffff1673ffffffffffffffffffffffffffffffffffffffff163373ffffffffffffffffffffffffffffffffffffffff1614156102ac57806001819055505b505600a165627a7a72305820a9c628775efbfbc17477a472413c01ee9b33881f550c59d21bee9928835c854b0029",
      ...>     nonce: 0,
      ...>     r: 0xAD3733DF250C87556335FFE46C23E34DBAFFDE93097EF92F52C88632A40F0C75,
      ...>     s: 0x72caddc0371451a58de2ca6ab64e0f586ccdb9465ff54e1c82564940e89291e3,
      ...>     status: :ok,
      ...>     v: 0x8d,
      ...>     value: 0
      ...>   }
      ...> )
      iex> changeset.valid?
      true

  But, pre-Byzantium the status cannot be known until the `Explorer.Chain.InternalTransaction` are checked for an
  `error`, so `status` is not required since we can't from the transaction data alone check if the chain is pre- or
  post-Byzantium.

      iex> changeset = Explorer.Chain.Transaction.changeset(
      ...>   %Transaction{},
      ...>   %{
      ...>     block_hash: "0xe52d77084cab13a4e724162bcd8c6028e5ecfaa04d091ee476e96b9958ed6b47",
      ...>     block_number: 34,
      ...>     cumulative_gas_used: 0,
      ...>     from_address_hash: "0xe8ddc5c7a2d2f0d7a9798459c0104fdf5e987aca",
      ...>     gas: 4700000,
      ...>     gas_price: 100000000000,
      ...>     gas_used: 4600000,
      ...>     hash: "0x3a3eb134e6792ce9403ea4188e5e79693de9e4c94e499db132be086400da79e6",
      ...>     index: 0,
      ...>     input: "0x6060604052341561000f57600080fd5b336000806101000a81548173ffffffffffffffffffffffffffffffffffffffff021916908373ffffffffffffffffffffffffffffffffffffffff1602179055506102db8061005e6000396000f300606060405260043610610062576000357c0100000000000000000000000000000000000000000000000000000000900463ffffffff1680630900f01014610067578063445df0ac146100a05780638da5cb5b146100c9578063fdacd5761461011e575b600080fd5b341561007257600080fd5b61009e600480803573ffffffffffffffffffffffffffffffffffffffff16906020019091905050610141565b005b34156100ab57600080fd5b6100b3610224565b6040518082815260200191505060405180910390f35b34156100d457600080fd5b6100dc61022a565b604051808273ffffffffffffffffffffffffffffffffffffffff1673ffffffffffffffffffffffffffffffffffffffff16815260200191505060405180910390f35b341561012957600080fd5b61013f600480803590602001909190505061024f565b005b60008060009054906101000a900473ffffffffffffffffffffffffffffffffffffffff1673ffffffffffffffffffffffffffffffffffffffff163373ffffffffffffffffffffffffffffffffffffffff161415610220578190508073ffffffffffffffffffffffffffffffffffffffff1663fdacd5766001546040518263ffffffff167c010000000000000000000000000000000000000000000000000000000002815260040180828152602001915050600060405180830381600087803b151561020b57600080fd5b6102c65a03f1151561021c57600080fd5b5050505b5050565b60015481565b6000809054906101000a900473ffffffffffffffffffffffffffffffffffffffff1681565b6000809054906101000a900473ffffffffffffffffffffffffffffffffffffffff1673ffffffffffffffffffffffffffffffffffffffff163373ffffffffffffffffffffffffffffffffffffffff1614156102ac57806001819055505b505600a165627a7a72305820a9c628775efbfbc17477a472413c01ee9b33881f550c59d21bee9928835c854b0029",
      ...>     nonce: 0,
      ...>     r: 0xAD3733DF250C87556335FFE46C23E34DBAFFDE93097EF92F52C88632A40F0C75,
      ...>     s: 0x72caddc0371451a58de2ca6ab64e0f586ccdb9465ff54e1c82564940e89291e3,
      ...>     v: 0x8d,
      ...>     value: 0
      ...>   }
      ...> )
      iex> changeset.valid?
      true

  The `error` can only be set with a specific error message when `status` is `:error`

      iex> changeset = Explorer.Chain.Transaction.changeset(
      ...>   %Transaction{},
      ...>   %{
      ...>     block_hash: "0xe52d77084cab13a4e724162bcd8c6028e5ecfaa04d091ee476e96b9958ed6b47",
      ...>     block_number: 34,
      ...>     cumulative_gas_used: 0,
      ...>     error: "Out of gas",
      ...>     gas: 4700000,
      ...>     gas_price: 100000000000,
      ...>     gas_used: 4600000,
      ...>     hash: "0x3a3eb134e6792ce9403ea4188e5e79693de9e4c94e499db132be086400da79e6",
      ...>     index: 0,
      ...>     input: "0x6060604052341561000f57600080fd5b336000806101000a81548173ffffffffffffffffffffffffffffffffffffffff021916908373ffffffffffffffffffffffffffffffffffffffff1602179055506102db8061005e6000396000f300606060405260043610610062576000357c0100000000000000000000000000000000000000000000000000000000900463ffffffff1680630900f01014610067578063445df0ac146100a05780638da5cb5b146100c9578063fdacd5761461011e575b600080fd5b341561007257600080fd5b61009e600480803573ffffffffffffffffffffffffffffffffffffffff16906020019091905050610141565b005b34156100ab57600080fd5b6100b3610224565b6040518082815260200191505060405180910390f35b34156100d457600080fd5b6100dc61022a565b604051808273ffffffffffffffffffffffffffffffffffffffff1673ffffffffffffffffffffffffffffffffffffffff16815260200191505060405180910390f35b341561012957600080fd5b61013f600480803590602001909190505061024f565b005b60008060009054906101000a900473ffffffffffffffffffffffffffffffffffffffff1673ffffffffffffffffffffffffffffffffffffffff163373ffffffffffffffffffffffffffffffffffffffff161415610220578190508073ffffffffffffffffffffffffffffffffffffffff1663fdacd5766001546040518263ffffffff167c010000000000000000000000000000000000000000000000000000000002815260040180828152602001915050600060405180830381600087803b151561020b57600080fd5b6102c65a03f1151561021c57600080fd5b5050505b5050565b60015481565b6000809054906101000a900473ffffffffffffffffffffffffffffffffffffffff1681565b6000809054906101000a900473ffffffffffffffffffffffffffffffffffffffff1673ffffffffffffffffffffffffffffffffffffffff163373ffffffffffffffffffffffffffffffffffffffff1614156102ac57806001819055505b505600a165627a7a72305820a9c628775efbfbc17477a472413c01ee9b33881f550c59d21bee9928835c854b0029",
      ...>     nonce: 0,
      ...>     r: 0xAD3733DF250C87556335FFE46C23E34DBAFFDE93097EF92F52C88632A40F0C75,
      ...>     s: 0x72caddc0371451a58de2ca6ab64e0f586ccdb9465ff54e1c82564940e89291e3,
      ...>     v: 0x8d,
      ...>     value: 0
      ...>   }
      ...> )
      iex> changeset.valid?
      false
      iex> Keyword.get_values(changeset.errors, :error)
      [{"can't be set when status is not :error", []}]

      iex> changeset = Explorer.Chain.Transaction.changeset(
      ...>   %Transaction{},
      ...>   %{
      ...>     block_hash: "0xe52d77084cab13a4e724162bcd8c6028e5ecfaa04d091ee476e96b9958ed6b47",
      ...>     block_number: 34,
      ...>     cumulative_gas_used: 0,
      ...>     error: "Out of gas",
      ...>     from_address_hash: "0xe8ddc5c7a2d2f0d7a9798459c0104fdf5e987aca",
      ...>     gas: 4700000,
      ...>     gas_price: 100000000000,
      ...>     gas_used: 4600000,
      ...>     hash: "0x3a3eb134e6792ce9403ea4188e5e79693de9e4c94e499db132be086400da79e6",
      ...>     index: 0,
      ...>     input: "0x6060604052341561000f57600080fd5b336000806101000a81548173ffffffffffffffffffffffffffffffffffffffff021916908373ffffffffffffffffffffffffffffffffffffffff1602179055506102db8061005e6000396000f300606060405260043610610062576000357c0100000000000000000000000000000000000000000000000000000000900463ffffffff1680630900f01014610067578063445df0ac146100a05780638da5cb5b146100c9578063fdacd5761461011e575b600080fd5b341561007257600080fd5b61009e600480803573ffffffffffffffffffffffffffffffffffffffff16906020019091905050610141565b005b34156100ab57600080fd5b6100b3610224565b6040518082815260200191505060405180910390f35b34156100d457600080fd5b6100dc61022a565b604051808273ffffffffffffffffffffffffffffffffffffffff1673ffffffffffffffffffffffffffffffffffffffff16815260200191505060405180910390f35b341561012957600080fd5b61013f600480803590602001909190505061024f565b005b60008060009054906101000a900473ffffffffffffffffffffffffffffffffffffffff1673ffffffffffffffffffffffffffffffffffffffff163373ffffffffffffffffffffffffffffffffffffffff161415610220578190508073ffffffffffffffffffffffffffffffffffffffff1663fdacd5766001546040518263ffffffff167c010000000000000000000000000000000000000000000000000000000002815260040180828152602001915050600060405180830381600087803b151561020b57600080fd5b6102c65a03f1151561021c57600080fd5b5050505b5050565b60015481565b6000809054906101000a900473ffffffffffffffffffffffffffffffffffffffff1681565b6000809054906101000a900473ffffffffffffffffffffffffffffffffffffffff1673ffffffffffffffffffffffffffffffffffffffff163373ffffffffffffffffffffffffffffffffffffffff1614156102ac57806001819055505b505600a165627a7a72305820a9c628775efbfbc17477a472413c01ee9b33881f550c59d21bee9928835c854b0029",
      ...>     nonce: 0,
      ...>     r: 0xAD3733DF250C87556335FFE46C23E34DBAFFDE93097EF92F52C88632A40F0C75,
      ...>     s: 0x72caddc0371451a58de2ca6ab64e0f586ccdb9465ff54e1c82564940e89291e3,
      ...>     status: :error,
      ...>     v: 0x8d,
      ...>     value: 0
      ...>   }
      ...> )
      iex> changeset.valid?
      true

  """
  def changeset(%__MODULE__{} = transaction, attrs \\ %{}) do
    attrs_to_cast = @required_attrs ++ @optional_attrs

    transaction
    |> cast(attrs, attrs_to_cast)
    |> validate_required(@required_attrs)
    |> validate_collated()
    |> validate_error()
    |> validate_status()
    |> check_collated()
    |> check_error()
    |> check_status()
    |> foreign_key_constraint(:block_hash)
    |> unique_constraint(:hash)
  end

  def preload_token_transfers(query, address_hash) do
    token_transfers_query =
      from(
        tt in TokenTransfer,
        where:
          tt.token_contract_address_hash == ^address_hash or tt.to_address_hash == ^address_hash or
            tt.from_address_hash == ^address_hash,
        preload: [:token, [from_address: :names], [to_address: :names]]
      )

    preload(query, [tt], token_transfers: ^token_transfers_query)
  end

  def decoded_revert_reason(transaction, revert_reason) do
    case revert_reason do
      "0x" <> hex_part ->
        proccess_hex_revert_reason(hex_part, transaction)

      hex_part ->
        proccess_hex_revert_reason(hex_part, transaction)
    end
  end

  defp proccess_hex_revert_reason(hex_revert_reason, %__MODULE__{to_address: smart_contract, hash: hash}) do
    case Integer.parse(hex_revert_reason, 16) do
      {number, ""} ->
        binary_revert_reason = :binary.encode_unsigned(number)
        decoded_input_data(%Transaction{to_address: smart_contract, hash: hash, input: %{bytes: binary_revert_reason}})

      _ ->
        hex_revert_reason
    end
  end

  # Because there is no contract association, we know the contract was not verified
  def decoded_input_data(%__MODULE__{to_address: nil}), do: {:error, :no_to_address}
  def decoded_input_data(%__MODULE__{input: %{bytes: bytes}}) when bytes in [nil, <<>>], do: {:error, :no_input_data}
  def decoded_input_data(%__MODULE__{to_address: %{contract_code: nil}}), do: {:error, :not_a_contract_call}

  def decoded_input_data(%__MODULE__{
        to_address: %{smart_contract: nil},
        input: %{bytes: <<method_id::binary-size(4), _::binary>> = data},
        hash: hash
      }) do
    candidates_query =
      from(
        contract_method in ContractMethod,
        where: contract_method.identifier == ^method_id,
        limit: 1
      )

    candidates =
      candidates_query
      |> Repo.all()
      |> Enum.flat_map(fn candidate ->
        case do_decoded_input_data(data, [candidate.abi], nil, hash) do
          {:ok, _, _, _} = decoded -> [decoded]
          _ -> []
        end
      end)

    {:error, :contract_not_verified, candidates}
  end

  def decoded_input_data(%__MODULE__{to_address: %{smart_contract: nil}}) do
    {:error, :contract_not_verified, []}
  end

  def decoded_input_data(%__MODULE__{
        input: %{bytes: data},
        to_address: %{smart_contract: %{abi: abi, address_hash: address_hash}},
        hash: hash
      }) do
    case do_decoded_input_data(data, abi, address_hash, hash) do
      # In some cases transactions use methods of some unpredictadle contracts, so we can try to look up for method in a whole DB
      {:error, :could_not_decode} ->
        case decoded_input_data(%__MODULE__{
               to_address: %{smart_contract: nil},
               input: %{bytes: data},
               hash: hash
             }) do
          {:error, :contract_not_verified, []} ->
            {:error, :could_not_decode}

          {:error, :contract_not_verified, candidates} ->
            {:error, :contract_verified, candidates}

          _ ->
            {:error, :could_not_decode}
        end

      output ->
        output
    end
  end

  defp do_decoded_input_data(data, abi, address_hash, hash) do
    full_abi = Chain.combine_proxy_implementation_abi(address_hash, abi)

    with {:ok, {selector, values}} <- find_and_decode(full_abi, data, hash),
         {:ok, mapping} <- selector_mapping(selector, values, hash),
         identifier <- Base.encode16(selector.method_id, case: :lower),
         text <- function_call(selector.function, mapping),
         do: {:ok, identifier, text, mapping}
  end

  def get_method_name(
        %__MODULE__{
          input: %{bytes: <<method_id::binary-size(4), _::binary>>}
        } = transaction
      ) do
    if transaction.created_contract_address_hash do
      nil
    else
      case Transaction.decoded_input_data(%__MODULE__{
             to_address: %{smart_contract: nil},
             input: transaction.input,
             hash: transaction.hash
           }) do
        {:error, :contract_not_verified, [{:ok, _method_id, decoded_func, _}]} ->
          parse_method_name(decoded_func)

        {:error, :contract_not_verified, []} ->
          "0x" <> Base.encode16(method_id, case: :lower)

        _ ->
          "Transfer"
      end
    end
  end

  def get_method_name(_), do: "Transfer"

  defp parse_method_name(method_desc) do
    method_desc
    |> String.split("(")
    |> Enum.at(0)
    |> upcase_first
  end

  defp upcase_first(<<first::utf8, rest::binary>>), do: String.upcase(<<first::utf8>>) <> rest

  defp function_call(name, mapping) do
    text =
      mapping
      |> Stream.map(fn {name, type, _} -> [type, " ", name] end)
      |> Enum.intersperse(", ")

    IO.iodata_to_binary([name, "(", text, ")"])
  end

  defp find_and_decode(abi, data, hash) do
    result =
      abi
      |> ABI.parse_specification()
      |> ABI.find_and_decode(data)

    {:ok, result}
  rescue
    _ ->
      Logger.warn(fn -> ["Could not decode input data for transaction: ", Hash.to_iodata(hash)] end)
      {:error, :could_not_decode}
  end

  defp selector_mapping(selector, values, hash) do
    types = Enum.map(selector.types, &FunctionSelector.encode_type/1)

    mapping = Enum.zip([selector.input_names, types, values])

    {:ok, mapping}
  rescue
    _ ->
      Logger.warn(fn -> ["Could not decode input data for transaction: ", Hash.to_iodata(hash)] end)
      {:error, :could_not_decode}
  end

  @doc """
  Produces a list of queries starting from the given one and adding filters for
  transactions that are linked to the given address_hash through a direction.
  """
  def matching_address_queries_list(query, :from, address_hash) do
    [where(query, [t], t.from_address_hash == ^address_hash)]
  end

  def matching_address_queries_list(query, :to, address_hash) do
    [
      where(query, [t], t.to_address_hash == ^address_hash),
      where(query, [t], t.created_contract_address_hash == ^address_hash)
    ]
  end

  def matching_address_queries_list(query, _direction, address_hash) do
    [
      where(query, [t], t.from_address_hash == ^address_hash),
      where(query, [t], t.to_address_hash == ^address_hash),
      where(query, [t], t.created_contract_address_hash == ^address_hash)
    ]
  end

  def matching_address_query(query, :from, address_hash) do
    where(query, [t], t.from_address_hash == ^address_hash)
  end

  def matching_address_query(query, :to, address_hash) do
    where(query, [t], t.to_address_hash == ^address_hash or t.created_contract_address_hash == ^address_hash)
  end

  def matching_address_query(query, _direction, address_hash) do
    where(
      query,
      [t],
      t.from_address_hash == ^address_hash or t.to_address_hash == ^address_hash or
        t.created_contract_address_hash == ^address_hash
    )
  end

  def not_pending_transactions(query) do
    where(query, [t], not is_nil(t.block_number))
  end

  def pending_transactions(query) do
    where(query, [t], is_nil(t.block_number))
  end

  def not_dropped_or_replaced_transacions(query) do
    where(query, [t], is_nil(t.error) or t.error != "dropped/replaced")
  end

  @collated_fields ~w(block_number cumulative_gas_used gas_used index)a

  @collated_message "can't be blank when the transaction is collated into a block"
  @collated_field_to_check Enum.into(@collated_fields, %{}, fn collated_field ->
                             {collated_field, :"collated_#{collated_field}}"}
                           end)

  defp check_collated(%Changeset{} = changeset) do
    check_constraints(changeset, @collated_field_to_check, @collated_message)
  end

  @error_message "can't be set when status is not :error"

  defp check_error(%Changeset{} = changeset) do
    check_constraint(changeset, :error, message: @error_message, name: :error)
  end

  @status_message "can't be set when the block_hash is unknown"

  defp check_status(%Changeset{} = changeset) do
    check_constraint(changeset, :status, message: @status_message, name: :status)
  end

  defp check_constraints(%Changeset{} = changeset, field_to_name, message)
       when is_map(field_to_name) and is_binary(message) do
    Enum.reduce(field_to_name, changeset, fn {field, name}, acc_changeset ->
      check_constraint(
        acc_changeset,
        field,
        message: message,
        name: name
      )
    end)
  end

  defp validate_collated(%Changeset{} = changeset) do
    case Changeset.get_field(changeset, :block_hash) do
      %Hash{} -> Enum.reduce(@collated_fields, changeset, &validate_collated/2)
      nil -> changeset
    end
  end

  defp validate_collated(field, %Changeset{} = changeset) when is_atom(field) do
    case Changeset.get_field(changeset, field) do
      nil -> Changeset.add_error(changeset, field, @collated_message)
      _ -> changeset
    end
  end

  defp validate_error(%Changeset{} = changeset) do
    if Changeset.get_field(changeset, :status) != :error and Changeset.get_field(changeset, :error) != nil do
      Changeset.add_error(changeset, :error, @error_message)
    else
      changeset
    end
  end

  defp validate_status(%Changeset{} = changeset) do
    if Changeset.get_field(changeset, :block_hash) == nil and
         Changeset.get_field(changeset, :status) != nil do
      Changeset.add_error(changeset, :status, @status_message)
    else
      changeset
    end
  end

  @doc """
  Builds an `Ecto.Query` to fetch transactions with token transfers from the give address hash.

  The results will be ordered by block number and index DESC.
  """
  def transactions_with_token_transfers(address_hash, token_hash) do
    query = transactions_with_token_transfers_query(address_hash, token_hash)

    from(
      t in subquery(query),
      order_by: [desc: t.block_number, desc: t.index],
      preload: [:from_address, :to_address, :created_contract_address, :block]
    )
  end

  defp transactions_with_token_transfers_query(address_hash, token_hash) do
    from(
      t in Transaction,
      inner_join: tt in TokenTransfer,
      on: t.hash == tt.transaction_hash,
      where: tt.token_contract_address_hash == ^token_hash,
      where: tt.from_address_hash == ^address_hash or tt.to_address_hash == ^address_hash,
      distinct: :hash
    )
  end

  def transactions_with_token_transfers_direction(direction, address_hash) do
    query = transactions_with_token_transfers_query_direction(direction, address_hash)

    from(
      t in subquery(query),
      order_by: [desc: t.block_number, desc: t.index],
      preload: [:from_address, :to_address, :created_contract_address, :block]
    )
  end

  defp transactions_with_token_transfers_query_direction(:from, address_hash) do
    from(
      t in Transaction,
      inner_join: tt in TokenTransfer,
      on: t.hash == tt.transaction_hash,
      where: tt.from_address_hash == ^address_hash,
      distinct: :hash
    )
  end

  defp transactions_with_token_transfers_query_direction(:to, address_hash) do
    from(
      t in Transaction,
      inner_join: tt in TokenTransfer,
      on: t.hash == tt.transaction_hash,
      where: tt.to_address_hash == ^address_hash,
      distinct: :hash
    )
  end

  defp transactions_with_token_transfers_query_direction(_, address_hash) do
    from(
      t in Transaction,
      inner_join: tt in TokenTransfer,
      on: t.hash == tt.transaction_hash,
      where: tt.from_address_hash == ^address_hash or tt.to_address_hash == ^address_hash,
      distinct: :hash
    )
  end

  @doc """
  Builds an `Ecto.Query` to fetch transactions with the specified block_number
  """
  def transactions_with_block_number(block_number) do
    from(
      t in Transaction,
      where: t.block_number == ^block_number
    )
  end

  @doc """
  Builds an `Ecto.Query` to fetch the last nonce from the given address hash.

  The last nonce value means the total of transactions that the given address has sent through the
  chain. Also, the query uses the last `block_number` to get the last nonce because this column is
  indexed in DB, then the query is faster than ordering by last nonce.
  """
  def last_nonce_by_address_query(address_hash) do
    from(
      t in Transaction,
      select: t.nonce,
      where: t.from_address_hash == ^address_hash,
      order_by: [desc: :block_number],
      limit: 1
    )
  end
end<|MERGE_RESOLUTION|>--- conflicted
+++ resolved
@@ -30,11 +30,7 @@
   alias Explorer.Chain.Transaction.{Fork, Status}
 
   @optional_attrs ~w(max_priority_fee_per_gas max_fee_per_gas block_hash block_number created_contract_address_hash cumulative_gas_used earliest_processing_start
-<<<<<<< HEAD
-                     error gas_used index created_contract_code_indexed_at status to_address_hash revert_reason type has_error_in_iternal_txs)a
-=======
                      error gas_used index created_contract_code_indexed_at status to_address_hash revert_reason type has_error_in_internal_txs)a
->>>>>>> 7c9dd669
 
   @required_attrs ~w(from_address_hash gas gas_price hash input nonce r s v value)a
 
@@ -138,11 +134,7 @@
    * `max_priority_fee_per_gas` - User defined maximum fee (tip) per unit of gas paid to validator for transaction prioritization.
    * `max_fee_per_gas` - Maximum total amount per unit of gas a user is willing to pay for a transaction, including base fee and priority fee.
    * `type` - New transaction type identifier introduced in EIP 2718 (Berlin HF)
-<<<<<<< HEAD
-   * `has_error_in_iternal_txs` - shows if the internal transactions related to transaction have errors
-=======
    * `has_error_in_internal_txs` - shows if the internal transactions related to transaction have errors
->>>>>>> 7c9dd669
   """
   @type t :: %__MODULE__{
           block: %Ecto.Association.NotLoaded{} | Block.t() | nil,
@@ -178,11 +170,7 @@
           max_priority_fee_per_gas: wei_per_gas | nil,
           max_fee_per_gas: wei_per_gas | nil,
           type: non_neg_integer() | nil,
-<<<<<<< HEAD
-          has_error_in_iternal_txs: boolean()
-=======
           has_error_in_internal_txs: boolean()
->>>>>>> 7c9dd669
         }
 
   @derive {Poison.Encoder,
@@ -247,11 +235,7 @@
     field(:max_priority_fee_per_gas, Wei)
     field(:max_fee_per_gas, Wei)
     field(:type, :integer)
-<<<<<<< HEAD
-    field(:has_error_in_iternal_txs, :boolean)
-=======
     field(:has_error_in_internal_txs, :boolean)
->>>>>>> 7c9dd669
 
     # A transient field for deriving old block hash during transaction upserts.
     # Used to force refetch of a block in case a transaction is re-collated
