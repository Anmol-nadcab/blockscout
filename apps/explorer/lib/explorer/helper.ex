defmodule Explorer.Helper do
  @moduledoc """
  Auxiliary common functions.
  """

  alias ABI.TypeDecoder
  alias Explorer.Chain
  alias Explorer.Chain.Data

<<<<<<< HEAD
=======
  import Ecto.Query, only: [where: 3]

  @spec decode_data(binary() | map(), list()) :: list() | nil
>>>>>>> bf9e0b4d
  def decode_data("0x", types) do
    for _ <- types, do: nil
  end

  def decode_data("0x" <> encoded_data, types) do
    decode_data(encoded_data, types)
  end

  def decode_data(%Data{} = data, types) do
    data
    |> Data.to_string()
    |> decode_data(types)
  end

  def decode_data(encoded_data, types) do
    encoded_data
    |> Base.decode16!(case: :mixed)
    |> TypeDecoder.decode_raw(types)
  end

  def parse_integer(integer_string) when is_binary(integer_string) do
    case Integer.parse(integer_string) do
      {integer, ""} -> integer
      _ -> nil
    end
  end

<<<<<<< HEAD
  def parse_integer(value) when is_integer(value) do
    value
  end

  def parse_integer(_integer_string), do: nil
=======
  @doc """
    Function to preload a `struct` for each element of the `list`.
    You should specify a primary key for a `struct` in `references_field`,
    and the list element's foreign key in `foreign_key_field`.
    Results will be placed to `preload_field`
  """
  @spec custom_preload(list(map()), keyword(), atom(), atom(), atom(), atom()) :: list()
  def custom_preload(list, options, struct, foreign_key_field, references_field, preload_field) do
    to_fetch_from_db = list |> Enum.map(& &1[foreign_key_field]) |> Enum.uniq()

    associated_elements =
      struct
      |> where([t], field(t, ^references_field) in ^to_fetch_from_db)
      |> Chain.select_repo(options).all()
      |> Enum.reduce(%{}, fn el, acc -> Map.put(acc, Map.from_struct(el)[references_field], el) end)

    Enum.map(list, fn el -> Map.put(el, preload_field, associated_elements[el[foreign_key_field]]) end)
  end
>>>>>>> bf9e0b4d
end<|MERGE_RESOLUTION|>--- conflicted
+++ resolved
@@ -7,12 +7,9 @@
   alias Explorer.Chain
   alias Explorer.Chain.Data
 
-<<<<<<< HEAD
-=======
   import Ecto.Query, only: [where: 3]
 
   @spec decode_data(binary() | map(), list()) :: list() | nil
->>>>>>> bf9e0b4d
   def decode_data("0x", types) do
     for _ <- types, do: nil
   end
@@ -40,13 +37,12 @@
     end
   end
 
-<<<<<<< HEAD
   def parse_integer(value) when is_integer(value) do
     value
   end
 
   def parse_integer(_integer_string), do: nil
-=======
+
   @doc """
     Function to preload a `struct` for each element of the `list`.
     You should specify a primary key for a `struct` in `references_field`,
@@ -65,5 +61,4 @@
 
     Enum.map(list, fn el -> Map.put(el, preload_field, associated_elements[el[foreign_key_field]]) end)
   end
->>>>>>> bf9e0b4d
 end