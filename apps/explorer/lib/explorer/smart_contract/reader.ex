defmodule Explorer.SmartContract.Reader do
  @moduledoc """
  Reads Smart Contract functions from the blockchain.

  For information on smart contract's Application Binary Interface (ABI), visit the
  [wiki](https://github.com/ethereum/wiki/wiki/Ethereum-Contract-ABI).
  """

  alias EthereumJSONRPC.Contract
  alias Explorer.Chain
  alias Explorer.Chain.{Hash, SmartContract}

  @typedoc """
  Map of functions to call with the values for the function to be called with.
  """
  @type functions :: %{String.t() => [term()]}

  @typedoc """
  Map of function call to function call results.
  """
  @type functions_results :: %{String.t() => Contract.call_result()}

  @typedoc """
  Options that can be forwarded when calling the Ethereum JSON RPC.

  ## Optional

  * `:json_rpc_named_arguments` - the named arguments to `EthereumJSONRPC.json_rpc/2`.
  """
  @type contract_call_options :: [
          {:json_rpc_named_arguments, EthereumJSONRPC.json_rpc_named_arguments()}
        ]

  @doc """
  Queries the contract functions on the blockchain and returns the call results.

  Optionally accepts the abi if it has already been fetched.

  ## Examples

  Note that for this example to work the database must be up to date with the
  information available in the blockchain.

      $ Explorer.SmartContract.Reader.query_verified_contract(
        %Explorer.Chain.Hash{
          byte_count: 20,
          bytes: <<0, 0, 0, 0, 0, 0, 0, 0, 0, 0, 0, 0, 0, 0, 0, 0, 0, 0, 0, 0>>
        },
        %{"sum" => [20, 22]}
      )
      # => %{"sum" => {:ok, [42]}}

      $ Explorer.SmartContract.Reader.query_verified_contract(
        %Explorer.Chain.Hash{
          byte_count: 20,
          bytes: <<0, 0, 0, 0, 0, 0, 0, 0, 0, 0, 0, 0, 0, 0, 0, 0, 0, 0, 0, 0>>
        },
        %{"sum" => [1, "abc"]}
      )
      # => %{"sum" => {:error, "Data overflow encoding int, data `abc` cannot fit in 256 bits"}}
  """
  @spec query_verified_contract(Hash.Address.t(), functions(), SmartContract.abi() | nil) :: functions_results()
  def query_verified_contract(address_hash, functions, mabi \\ nil) do
    contract_address = Hash.to_string(address_hash)

    abi =
      case mabi do
        nil ->
          address_hash
          |> Chain.address_hash_to_smart_contract()
          |> Map.get(:abi)

        _ ->
          mabi
      end

    query_contract(contract_address, abi, functions)
  end

  @doc """
  Runs contract functions on a given address for smart contract with an expected ABI and functions.

  This function can be used to read data from smart contracts that are not verified (like token contracts)
  since it receives the ABI as an argument.

  ## Options

  * `:json_rpc_named_arguments` - Options to forward for calling the Ethereum JSON RPC. See
    `t:EthereumJSONRPC.json_rpc_named_arguments.t/0` for full list of options.
  """
  @spec query_contract(
          String.t(),
          term(),
          functions()
        ) :: functions_results()
  def query_contract(contract_address, abi, functions) do
    requests =
      functions
      |> Enum.map(fn {method_id, args} ->
        %{
          contract_address: contract_address,
          method_id: method_id,
          args: args
        }
      end)

    requests
    |> query_contracts(abi)
    |> Enum.zip(requests)
    |> Enum.into(%{}, fn {response, request} ->
      {request.method_id, response}
    end)
  end

  @spec query_contract(
          String.t(),
          String.t(),
          term(),
          functions()
        ) :: functions_results()
  def query_contract(contract_address, from, abi, functions) do
    requests =
      functions
      |> Enum.map(fn {method_id, args} ->
        %{
          contract_address: contract_address,
          from: from,
          method_id: method_id,
          args: args
        }
      end)

    requests
    |> query_contracts(abi)
    |> Enum.zip(requests)
    |> Enum.into(%{}, fn {response, request} ->
      {request.method_id, response}
    end)
  end

  @doc """
  Runs batch of contract functions on given addresses for smart contract with an expected ABI and functions.

  This function can be used to read data from smart contracts that are not verified (like token contracts)
  since it receives the ABI as an argument.

  ## Options

  * `:json_rpc_named_arguments` - Options to forward for calling the Ethereum JSON RPC. See
    `t:EthereumJSONRPC.json_rpc_named_arguments.t/0` for full list of options.
  """
  @spec query_contracts([Contract.call()], term(), contract_call_options()) :: [Contract.call_result()]
  def query_contracts(requests, abi, opts \\ []) do
    json_rpc_named_arguments =
      Keyword.get(opts, :json_rpc_named_arguments) || Application.get_env(:explorer, :json_rpc_named_arguments)

    EthereumJSONRPC.execute_contract_functions(requests, abi, json_rpc_named_arguments)
  end

  @doc """
  List all the smart contract functions with its current value from the
  blockchain, following the ABI order.

  Functions that require arguments can be queryable but won't list the current
  value at this moment.

  ## Examples

    $ Explorer.SmartContract.Reader.read_only_functions("0x798465571ae21a184a272f044f991ad1d5f87a3f")
    => [
        %{
          "constant" => true,
          "inputs" => [],
          "name" => "get",
          "outputs" => [%{"name" => "", "type" => "uint256", "value" => [0]}],
          "payable" => false,
          "stateMutability" => "view",
          "type" => "function"
        },
        %{
          "constant" => true,
          "inputs" => [%{"name" => "x", "type" => "uint256"}],
          "name" => "with_arguments",
          "outputs" => [%{"name" => "", "type" => "bool", "value" => [""]}],
          "payable" => false,
          "stateMutability" => "view",
          "type" => "function"
        }
      ]
  """
  @spec read_only_functions(Hash.t()) :: [%{}]
  def read_only_functions(contract_address_hash) do
    abi =
      contract_address_hash
      |> Chain.address_hash_to_smart_contract()
      |> Map.get(:abi)

    case abi do
      nil ->
        []

      _ ->
        abi_with_method_id = get_abi_with_method_id(abi)

        abi_with_method_id
        |> Enum.filter(&(&1["constant"] || &1["stateMutability"] == "view"))
        |> Enum.map(&fetch_current_value_from_blockchain(&1, abi_with_method_id, contract_address_hash))
    end
  end

  def read_only_functions_proxy(contract_address_hash, implementation_address_hash_string) do
    implementation_abi = Chain.get_implementation_abi(implementation_address_hash_string)

    case implementation_abi do
      nil ->
        []

      _ ->
        implementation_abi_with_method_id = get_abi_with_method_id(implementation_abi)

        implementation_abi_with_method_id
        |> Enum.filter(&(&1["constant"] || &1["stateMutability"] == "view"))
        |> Enum.map(&fetch_current_value_from_blockchain(&1, implementation_abi_with_method_id, contract_address_hash))
    end
  end

  defp get_abi_with_method_id(abi) do
    parsed_abi =
      abi
      |> ABI.parse_specification()

    abi_with_method_id =
      abi
      |> Enum.map(fn target_method ->
        methods =
          parsed_abi
          |> Enum.filter(fn method ->
            Atom.to_string(method.type) == Map.get(target_method, "type") &&
              method.function == Map.get(target_method, "name") &&
              Enum.count(method.input_names) == Enum.count(Map.get(target_method, "inputs")) &&
              input_types_matched?(method.types, target_method)
          end)

        if Enum.count(methods) > 0 do
          method = Enum.at(methods, 0)
          method_id = Map.get(method, :method_id)
          method_with_id = Map.put(target_method, "method_id", Base.encode16(method_id, case: :lower))
          method_with_id
        else
          target_method
        end
      end)

    abi_with_method_id
  end

  defp input_types_matched?(types, target_method) do
    types
    |> Enum.with_index()
    |> Enum.all?(fn {target_type, index} ->
      type_to_compare = Map.get(Enum.at(Map.get(target_method, "inputs"), index), "type")
      target_type_formatted = format_input_type(target_type)
      target_type_formatted == type_to_compare
    end)
  end

  defp format_input_type(input_type) do
    case input_type do
      {:array, {type, size}, array_size} ->
        Atom.to_string(type) <> Integer.to_string(size) <> "[" <> Integer.to_string(array_size) <> "]"

      {:array, type, array_size} ->
        Atom.to_string(type) <> "[" <> Integer.to_string(array_size) <> "]"

      {:array, {type, size}} ->
        Atom.to_string(type) <> Integer.to_string(size) <> "[]"

      {:array, type} ->
        Atom.to_string(type) <> "[]"

      {type, size} ->
        Atom.to_string(type) <> Integer.to_string(size)

      type ->
        Atom.to_string(type)
    end
  end

  def fetch_current_value_from_blockchain(function, abi, contract_address_hash) do
    values =
      case function do
        %{"inputs" => []} ->
          method_id = function["method_id"]
          args = function["inputs"]
          outputs = function["outputs"]

          contract_address_hash
          |> query_verified_contract(%{method_id => normalize_args(args)}, abi)
          |> link_outputs_and_values(outputs, method_id)

        _ ->
          link_outputs_and_values(%{}, Map.get(function, "outputs", []), function["method_id"])
      end

    Map.replace!(function, "outputs", values)
  end

  @doc """
  Fetches the blockchain value of a function that requires arguments.
  """
  @spec query_function(String.t(), %{method_id: String.t(), args: nil}, atom()) :: [%{}]
  def query_function(contract_address_hash, %{method_id: method_id, args: nil}, type) do
    query_function(contract_address_hash, %{method_id: method_id, args: []}, type)
  end

  @spec query_function(Hash.t(), %{method_id: String.t(), args: [term()]}, atom()) :: [%{}]
  def query_function(contract_address_hash, %{method_id: method_id, args: args}, type) do
    abi =
      contract_address_hash
      |> Chain.address_hash_to_smart_contract()
      |> Map.get(:abi)

    final_abi =
      if type == :proxy do
        Chain.get_implementation_abi_from_proxy(contract_address_hash, abi)
      else
        abi
      end

    parsed_final_abi =
      final_abi
      |> ABI.parse_specification()

    %{outputs: outputs, method_id: method_id} =
      case parsed_final_abi do
        nil ->
          nil

        _ ->
          function_object = find_function_by_method(parsed_final_abi, method_id)
<<<<<<< HEAD

          %ABI.FunctionSelector{returns: returns, method_id: method_id} = function_object

=======

          %ABI.FunctionSelector{returns: returns, method_id: method_id} = function_object

>>>>>>> 31a907ff
          outputs = extract_outputs(returns)

          %{outputs: outputs, method_id: method_id}
      end

    contract_address_hash
    |> query_verified_contract(%{method_id => normalize_args(args)}, final_abi)
    |> link_outputs_and_values(outputs, method_id)
  end

  defp find_function_by_method(parsed_abi, method_id) do
    parsed_abi
    |> Enum.filter(fn %ABI.FunctionSelector{method_id: find_method_id} ->
      if find_method_id do
        Base.encode16(find_method_id, case: :lower) == method_id || find_method_id == method_id
      else
        find_method_id == method_id
      end
    end)
    |> List.first()
  end

  defp extract_outputs(returns) do
    returns
    |> Enum.map(fn output ->
      case output do
        {type, size} ->
          full_type = Atom.to_string(type) <> Integer.to_string(size)
          %{"type" => full_type}

        type ->
          %{"type" => type}
      end
    end)
  end

  @doc """
  The type of the arguments passed to the blockchain interferes in the output,
  but we always get strings from the front, so it is necessary to normalize it.
  """
  def normalize_args(args) do
    Enum.map(args, &parse_item/1)
  end

  defp parse_item("true"), do: true
  defp parse_item("false"), do: false

  defp parse_item(item) do
    response = Integer.parse(item)

    case response do
      {integer, ""} ->
        hex_encoding =
          integer
          |> :binary.encode_unsigned()
          |> Base.encode16(case: :lower)

        "0x" <> hex_encoding

      _ ->
        item
    end
  end

  def link_outputs_and_values(blockchain_values, outputs, method_id) do
    default_value = Enum.map(outputs, fn _ -> "" end)
    {_, value} = Map.get(blockchain_values, method_id, {:ok, default_value})

    for {output, index} <- Enum.with_index(outputs) do
      new_value(output, List.wrap(value), index)
    end
  end

  defp new_value(%{"type" => "address"} = output, [value], _index) do
    Map.put_new(output, "value", bytes_to_string(value))
  end

  defp new_value(%{"type" => :address} = output, [value], _index) do
    Map.put_new(output, "value", bytes_to_string(value))
  end

  defp new_value(%{"type" => "address"} = output, values, index) do
    Map.put_new(output, "value", bytes_to_string(Enum.at(values, index)))
  end

  defp new_value(%{"type" => :address} = output, values, index) do
    Map.put_new(output, "value", bytes_to_string(Enum.at(values, index)))
  end

  defp new_value(%{"type" => "bytes" <> number_rest} = output, values, index) do
    if String.contains?(number_rest, "[]") do
      values_array = Enum.at(values, index)

      values_array_formatted =
        Enum.map(values_array, fn value ->
          bytes_to_string(value)
        end)

      Map.put_new(output, "value", values_array_formatted)
    else
      Map.put_new(output, "value", bytes_to_string(Enum.at(values, index)))
    end
  end

  defp new_value(%{"type" => "bytes"} = output, values, index) do
    Map.put_new(output, "value", bytes_to_string(Enum.at(values, index)))
  end

  defp new_value(output, [value], _index) do
    Map.put_new(output, "value", value)
  end

  defp new_value(output, values, index) do
    Map.put_new(output, "value", Enum.at(values, index))
  end

  @spec bytes_to_string(<<_::_*8>>) :: String.t()
  defp bytes_to_string(value) do
    if value do
      Hash.to_string(%Hash{byte_count: byte_size(value), bytes: value})
    else
      "0x"
    end
  end
end<|MERGE_RESOLUTION|>--- conflicted
+++ resolved
@@ -338,15 +338,9 @@
 
         _ ->
           function_object = find_function_by_method(parsed_final_abi, method_id)
-<<<<<<< HEAD
 
           %ABI.FunctionSelector{returns: returns, method_id: method_id} = function_object
 
-=======
-
-          %ABI.FunctionSelector{returns: returns, method_id: method_id} = function_object
-
->>>>>>> 31a907ff
           outputs = extract_outputs(returns)
 
           %{outputs: outputs, method_id: method_id}
