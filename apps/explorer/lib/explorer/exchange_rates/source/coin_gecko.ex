defmodule Explorer.ExchangeRates.Source.CoinGecko do
  @moduledoc """
  Adapter for fetching exchange rates from https://coingecko.com
  """

  alias Explorer.ExchangeRates.{Source, Token}

  import Source, only: [to_decimal: 1]

  @behaviour Source

  @impl Source
  def format_data(%{"market_data" => _} = json_data) do
    market_data = json_data["market_data"]

    last_updated = get_last_updated(market_data)
    current_price = get_current_price(market_data)

    id = json_data["id"]
    btc_value = get_btc_value(id, market_data)

    circulating_supply_data = market_data && market_data["circulating_supply"]
    total_supply_data = market_data && market_data["total_supply"]
    market_cap_data_usd = market_data && market_data["market_cap"] && market_data["market_cap"]["usd"]
    total_volume_data_usd = market_data && market_data["total_volume"] && market_data["total_volume"]["usd"]

    [
      %Token{
        available_supply: to_decimal(circulating_supply_data),
        total_supply: to_decimal(total_supply_data) || to_decimal(circulating_supply_data),
        btc_value: btc_value,
        id: id,
        last_updated: last_updated,
        market_cap_usd: to_decimal(market_cap_data_usd),
        name: json_data["name"],
        symbol: String.upcase(json_data["symbol"]),
        usd_value: current_price,
        volume_24h_usd: to_decimal(total_volume_data_usd)
      }
    ]
  end

  @impl Source
  def format_data(_), do: []

  defp get_last_updated(market_data) do
    last_updated_data = market_data && market_data["last_updated"]

    if last_updated_data do
      {:ok, last_updated, 0} = DateTime.from_iso8601(last_updated_data)
      last_updated
    else
      nil
    end
  end

  defp get_current_price(market_data) do
    if market_data["current_price"] do
      to_decimal(market_data["current_price"]["usd"])
    else
      1
    end
  end

  defp get_btc_value(id, market_data) do
<<<<<<< HEAD
    with {:ok, price} <- get_btc_price() do
      btc_price = to_decimal(price)
      current_price = get_current_price(market_data)

      if id != "btc" && current_price && btc_price do
        Decimal.div(current_price, btc_price)
      else
        1
      end
    else
=======
    case get_btc_price() do
      {:ok, price} ->
        btc_price = to_decimal(price)
        current_price = get_current_price(market_data)

        if id != "btc" && current_price && btc_price do
          Decimal.div(current_price, btc_price)
        else
          1
        end

>>>>>>> 4810f856
      _ ->
        1
    end
  end

  @impl Source
  def source_url do
    explicit_coin_id = Application.get_env(:explorer, :coingecko_coin_id)

    {:ok, id} =
      if explicit_coin_id do
        {:ok, explicit_coin_id}
      else
        case coin_id() do
          {:ok, id} ->
            {:ok, id}

          _ ->
            {:ok, nil}
        end
      end

    if id, do: "#{base_url()}/coins/#{id}", else: nil
  end

  @impl Source
  def source_url(symbol) do
    id =
      case coin_id(symbol) do
        {:ok, id} ->
          id

        _ ->
          nil
      end

    if id, do: "#{base_url()}/coins/#{id}", else: nil
  end

  defp base_url do
    config(:base_url) || "https://api.coingecko.com/api/v3"
  end

  def coin_id do
    symbol = String.downcase(Explorer.coin())

    coin_id(symbol)
  end

  def coin_id(symbol) do
    url = "#{base_url()}/coins/list"

    symbol_downcase = String.downcase(symbol)

    case Source.http_request(url) do
      {:ok, data} = resp ->
        if is_list(data) do
          symbol_data =
            Enum.find(data, fn item ->
              item["symbol"] == symbol_downcase
            end)

          if symbol_data do
            {:ok, symbol_data["id"]}
          else
            {:error, :not_found}
          end
        else
          resp
        end

<<<<<<< HEAD
      {:ok, %Response{body: body, status_code: status_code}} when status_code in 400..499 ->
        {:error, decode_json(body)["error"]}

      {:ok, %Response{body: _body, status_code: status_code}} when status_code in 301..302 ->
        {:error, "CoinGecko redirected"}

      {:ok, %Response{body: _body, status_code: _status_code}} ->
        {:error, "CoinGecko unexpected status code"}

      {:error, %Error{reason: reason}} ->
        {:error, reason}

      {:error, :nxdomain} ->
        {:error, "CoinGecko is not responsive"}
=======
      resp ->
        resp
>>>>>>> 4810f856
    end
  end

  defp get_btc_price(currency \\ "usd") do
    url = "#{base_url()}/exchange_rates"

    case Source.http_request(url) do
      {:ok, data} = resp ->
        if is_map(data) do
          current_price = data["rates"][currency]["value"]

<<<<<<< HEAD
      {:ok, %Response{body: body, status_code: status_code}} when status_code in 400..499 ->
        {:error, decode_json(body)["error"]}

      {:ok, %Response{body: _body, status_code: status_code}} when status_code in 301..302 ->
        {:error, "CoinGecko redirected"}

      {:ok, %Response{body: _body, status_code: _status_code}} ->
        {:error, "CoinGecko unexpected status code"}

      {:error, %Error{reason: reason}} ->
        {:error, reason}
=======
          {:ok, current_price}
        else
          resp
        end
>>>>>>> 4810f856

      resp ->
        resp
    end
  end

  @spec config(atom()) :: term
  defp config(key) do
    Application.get_env(:explorer, __MODULE__, [])[key]
  end
end<|MERGE_RESOLUTION|>--- conflicted
+++ resolved
@@ -63,18 +63,6 @@
   end
 
   defp get_btc_value(id, market_data) do
-<<<<<<< HEAD
-    with {:ok, price} <- get_btc_price() do
-      btc_price = to_decimal(price)
-      current_price = get_current_price(market_data)
-
-      if id != "btc" && current_price && btc_price do
-        Decimal.div(current_price, btc_price)
-      else
-        1
-      end
-    else
-=======
     case get_btc_price() do
       {:ok, price} ->
         btc_price = to_decimal(price)
@@ -86,7 +74,6 @@
           1
         end
 
->>>>>>> 4810f856
       _ ->
         1
     end
@@ -158,25 +145,8 @@
           resp
         end
 
-<<<<<<< HEAD
-      {:ok, %Response{body: body, status_code: status_code}} when status_code in 400..499 ->
-        {:error, decode_json(body)["error"]}
-
-      {:ok, %Response{body: _body, status_code: status_code}} when status_code in 301..302 ->
-        {:error, "CoinGecko redirected"}
-
-      {:ok, %Response{body: _body, status_code: _status_code}} ->
-        {:error, "CoinGecko unexpected status code"}
-
-      {:error, %Error{reason: reason}} ->
-        {:error, reason}
-
-      {:error, :nxdomain} ->
-        {:error, "CoinGecko is not responsive"}
-=======
       resp ->
         resp
->>>>>>> 4810f856
     end
   end
 
@@ -188,24 +158,10 @@
         if is_map(data) do
           current_price = data["rates"][currency]["value"]
 
-<<<<<<< HEAD
-      {:ok, %Response{body: body, status_code: status_code}} when status_code in 400..499 ->
-        {:error, decode_json(body)["error"]}
-
-      {:ok, %Response{body: _body, status_code: status_code}} when status_code in 301..302 ->
-        {:error, "CoinGecko redirected"}
-
-      {:ok, %Response{body: _body, status_code: _status_code}} ->
-        {:error, "CoinGecko unexpected status code"}
-
-      {:error, %Error{reason: reason}} ->
-        {:error, reason}
-=======
           {:ok, current_price}
         else
           resp
         end
->>>>>>> 4810f856
 
       resp ->
         resp
