defmodule Explorer.Token.InstanceMetadataRetriever do
  @moduledoc """
  Fetches ERC721 token instance metadata.
  """

  require Logger

  alias Explorer.SmartContract.Reader
  alias HTTPoison.{Error, Response}

  @abi [
    %{
      "type" => "function",
      "stateMutability" => "view",
      "payable" => false,
      "outputs" => [
        %{"type" => "string", "name" => ""}
      ],
      "name" => "tokenURI",
      "inputs" => [
        %{
          "type" => "uint256",
          "name" => "_tokenId"
        }
      ],
      "constant" => true
    }
  ]

  @cryptokitties_address_hash "0x06012c8cf97bead5deae237070f9587f8e7a266d"

  def fetch_metadata(unquote(@cryptokitties_address_hash), token_id) do
    %{"tokenURI" => {:ok, ["https://api.cryptokitties.co/kitties/#{token_id}"]}}
    |> fetch_json()
  end

  def fetch_metadata(contract_address_hash, token_id) do
    contract_functions = %{"tokenURI" => [token_id]}

    contract_address_hash
    |> query_contract(contract_functions)
    |> fetch_json()
  end

  def query_contract(contract_address_hash, contract_functions) do
    Reader.query_contract(contract_address_hash, @abi, contract_functions)
  end

  defp fetch_json(%{"tokenURI" => {:ok, [""]}}) do
    {:error, :no_uri}
  end

  defp fetch_json(%{"tokenURI" => {:ok, ["http://" <> _ = token_uri]}}) do
    fetch_metadata(token_uri)
  end

  defp fetch_json(%{"tokenURI" => {:ok, ["https://" <> _ = token_uri]}}) do
    fetch_metadata(token_uri)
  end

  defp fetch_json(%{"tokenURI" => {:ok, [json]}}) do
    Jason.decode(json)
  rescue
    e ->
      Logger.error(fn -> ["Unknown metadata format #{inspect(json)}. error #{inspect(e)}"] end)

      {:error, json}
  end

  defp fetch_json(result) do
<<<<<<< HEAD
    Logger.error(fn -> ["Unknown metadata format #{result}."] end)
=======
    Logger.error(fn -> ["Unknown metadata format #{inspect(result)}."] end)
>>>>>>> 1bb57dd5

    {:error, result}
  end

  defp fetch_metadata(token_uri) do
    case HTTPoison.get(token_uri) do
      {:ok, %Response{body: body, status_code: 200}} ->
        Jason.decode(body)

      {:ok, %Response{body: body}} ->
        {:error, body}

      {:error, %Error{reason: reason}} ->
        {:error, reason}
    end
  rescue
    e ->
      Logger.error(fn -> ["Could not send request to token uri #{inspect(token_uri)}. error #{inspect(e)}"] end)

      {:error, :request_error}
  end
end<|MERGE_RESOLUTION|>--- conflicted
+++ resolved
@@ -68,11 +68,7 @@
   end
 
   defp fetch_json(result) do
-<<<<<<< HEAD
-    Logger.error(fn -> ["Unknown metadata format #{result}."] end)
-=======
     Logger.error(fn -> ["Unknown metadata format #{inspect(result)}."] end)
->>>>>>> 1bb57dd5
 
     {:error, result}
   end
