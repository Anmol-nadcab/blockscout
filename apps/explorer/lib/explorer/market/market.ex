--- conflicted
+++ resolved
@@ -45,11 +45,7 @@
         Decimal.equal?(item.closing_price, 0) && Decimal.equal?(item.opening_price, 0)
       end)
 
-<<<<<<< HEAD
-    Repo.insert_all(MarketHistory, records_without_zeroes, on_conflict: :replace_all, conflict_target: [:date])
-=======
     Repo.insert_all(MarketHistory, records_without_zeroes, on_conflict: :nothing, conflict_target: [:date])
->>>>>>> 6f6bdd52
   end
 
   def add_price(%{symbol: symbol} = token) do
