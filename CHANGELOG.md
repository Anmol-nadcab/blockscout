## Current

### Features
- [#3157](https://github.com/poanetwork/blockscout/pull/3157) - Read methods of implementation on proxy contract

### Fixes
<<<<<<< HEAD
- [#3169](https://github.com/poanetwork/blockscout/pull/3169) - Fix for verification of contracts defined in genesis block
=======
- [#3168](https://github.com/poanetwork/blockscout/pull/3168) - Eliminate internal server error at /accounts page with token-bridge type of supply and inexistent bridge contracts
>>>>>>> 335aebe1

### Chore


## 3.2.0-beta

### Features
- [#3154](https://github.com/poanetwork/blockscout/pull/3154) - Support of Hyperledger Besu client
- [#3153](https://github.com/poanetwork/blockscout/pull/3153) - Proxy contracts: logs decoding using implementation ABI
- [#3153](https://github.com/poanetwork/blockscout/pull/3153) - Proxy contracts: methods decoding using implementation ABI
- [#3149](https://github.com/poanetwork/blockscout/pull/3149) - Display and store revert reason of tx on demand at transaction details page and at gettxinfo API endpoint.

### Fixes

### Chore
- [#3152](https://github.com/poanetwork/blockscout/pull/3152) - Fix contract compilation tests for old versions of compiler


## 3.1.3-beta

### Features
- [#3125](https://github.com/poanetwork/blockscout/pull/3125)  - Availability to configure a number of days to consider at coin balance history chart via environment variable

### Fixes
- [#3146](https://github.com/poanetwork/blockscout/pull/3146) - Fix coin balance history page: order of items, fix if no balance changes
- [#3142](https://github.com/poanetwork/blockscout/pull/3142) - Speed-up last coin balance timestamp query (coin balance history page performance improvement)
- [#3140](https://github.com/poanetwork/blockscout/pull/3140) - Fix performance of the balance changing history list loading
- [#3133](https://github.com/poanetwork/blockscout/pull/3133) - Take into account FIRST_BLOCK in trace_ReplayBlockTransactions requests
- [#3132](https://github.com/poanetwork/blockscout/pull/3132) - Fix performance of coin supply API endpoints
- [#3130](https://github.com/poanetwork/blockscout/pull/3130) - Take into account FIRST_BLOCK for block rewards fetching
- [#3128](https://github.com/poanetwork/blockscout/pull/3128) - Token instance metadata retriever refinement: add processing of token metadata if only image URL is passed to token URI
- [#3126](https://github.com/poanetwork/blockscout/pull/3126) - Fetch balance only for blocks which are greater or equal block with FIRST_BLOCK number
- [#3125](https://github.com/poanetwork/blockscout/pull/3125) - Fix performance of coin balance history chart
- [#3122](https://github.com/poanetwork/blockscout/pull/3122) - Exclude balance percentage calculation for burn address on accounts page
- [#3121](https://github.com/poanetwork/blockscout/pull/3121) - Geth: handle response from eth_getblockbyhash JSON RPC method without totalDifficulty (uncle blocks)
- [#3119](https://github.com/poanetwork/blockscout/pull/3119), [#3120](https://github.com/poanetwork/blockscout/pull/3120) - Fix performance of Inventory tab loading for ERC-721 tokens
- [#3114](https://github.com/poanetwork/blockscout/pull/3114) - Fix performance of "Blocks validated" page
- [#3112](https://github.com/poanetwork/blockscout/pull/3112) - Fix verification of contracts, compiled with nightly builds of solc compiler
- [#3112](https://github.com/poanetwork/blockscout/pull/3112) - Check compiler version at contract verification
- [#3106](https://github.com/poanetwork/blockscout/pull/3106) - Fix verification of contracts with `immutable` declaration
- [#3106](https://github.com/poanetwork/blockscout/pull/3106), [#3115](https://github.com/poanetwork/blockscout/pull/3115) - Fix verification of contracts, created from factory (from internal transaction)

### Chore
- [#3137](https://github.com/poanetwork/blockscout/pull/3137) - RSK Papyrus Release v2.0.1 hardfork: cumulativeDifficulty
- [#3134](https://github.com/poanetwork/blockscout/pull/3134) - Get last value of fetched coinsupply API endpoint from DB if cache is empty
- [#3124](https://github.com/poanetwork/blockscout/pull/3124) - Display upper border for tx speed if the value cannot be calculated


## 3.1.2-beta

### Features
- [#3089](https://github.com/poanetwork/blockscout/pull/3089) - CoinGecko API coin id environment variable
- [#3069](https://github.com/poanetwork/blockscout/pull/3069) - Make a link to address page on decoded constructor argument of address type
- [#3067](https://github.com/poanetwork/blockscout/pull/3067) - Show proper title of the tile or container for token burnings/mintings instead of "Token Transfer"
- [#3066](https://github.com/poanetwork/blockscout/pull/3066) - ERC-721 token instance page: link to token added
- [#3065](https://github.com/poanetwork/blockscout/pull/3065) - Transactions history chart

### Fixes
- [#3097](https://github.com/poanetwork/blockscout/pull/3097) - Fix contract reader decoding
- [#3095](https://github.com/poanetwork/blockscout/pull/3095) - Fix constructor arguments decoding
- [#3092](https://github.com/poanetwork/blockscout/pull/3092) - Contract verification: constructor arguments search search refinement
- [#3077](https://github.com/poanetwork/blockscout/pull/3077) - Finally speedup pending tx list
- [#3076](https://github.com/poanetwork/blockscout/pull/3076) - Speedup tx list query on address page: check if an address has a reward, check if this is actual payout key of the validator - beneficiary, return only mined txs in tx list query
- [#3071](https://github.com/poanetwork/blockscout/pull/3071) - Speedup list of token transfers per token query
- [#3070](https://github.com/poanetwork/blockscout/pull/3070) - Index creation to blazingly speedup token holders query
- [#3064](https://github.com/poanetwork/blockscout/pull/3064) - Automatically define Block reward contract address in TokenBridge supply module
- [#3061](https://github.com/poanetwork/blockscout/pull/3061) - Fix verification of contracts with error messages in require in parent contract
- [#2756](https://github.com/poanetwork/blockscout/pull/2756) - Improve subquery joins

### Chore
- [#3100](https://github.com/poanetwork/blockscout/pull/3100) - Update npm packages
- [#3099](https://github.com/poanetwork/blockscout/pull/3099) - Remove pending txs cache
- [#3093](https://github.com/poanetwork/blockscout/pull/3093) - Extend list of env vars for Docker setup
- [#3084](https://github.com/poanetwork/blockscout/pull/3084) - Bump Elixir version 1.10.2
- [#3079](https://github.com/poanetwork/blockscout/pull/3079) - Extend optionality of websockets to Geth


## 3.1.1-beta

### Features
- [#3058](https://github.com/poanetwork/blockscout/pull/3058) - Searching by verified contract name

### Fixes
- [#3053](https://github.com/poanetwork/blockscout/pull/3053) - Fix ABI decoding in contracts methods, logs (migrate to ex_abi 0.3.0)
- [#3044](https://github.com/poanetwork/blockscout/pull/3044) - Prevent division by zero on /accounts page
- [#3043](https://github.com/poanetwork/blockscout/pull/3043) - Extract host name for split couple of indexer and web app
- [#3042](https://github.com/poanetwork/blockscout/pull/3042) - Speedup pending txs list query
- [#2944](https://github.com/poanetwork/blockscout/pull/2944), [#3046](https://github.com/poanetwork/blockscout/pull/3046) - Split js logic into multiple files


## 3.1.0-beta

### Features
- [#3013](https://github.com/poanetwork/blockscout/pull/3013), [#3026](https://github.com/poanetwork/blockscout/pull/3026), [#3031](https://github.com/poanetwork/blockscout/pull/3031) - Raw trace of transaction on-demand
- [#3000](https://github.com/poanetwork/blockscout/pull/3000) - Get rid of storing of first trace for all types of transactions for Parity variant
- [#2875](https://github.com/poanetwork/blockscout/pull/2875) - Save contract code from Parity genesis file
- [#2834](https://github.com/poanetwork/blockscout/pull/2834), [#3009](https://github.com/poanetwork/blockscout/pull/3009), [#3014](https://github.com/poanetwork/blockscout/pull/3014), [#3033](https://github.com/poanetwork/blockscout/pull/3033) - always redirect to checksummed hash

### Fixes
- [#3037](https://github.com/poanetwork/blockscout/pull/3037) - Make buttons color at verification page consistent
- [#3034](https://github.com/poanetwork/blockscout/pull/3034) - Support stateMutability=view to define reading functions in smart-contracts
- [#3029](https://github.com/poanetwork/blockscout/pull/3029) - Fix transactions and blocks appearance on the main page
- [#3028](https://github.com/poanetwork/blockscout/pull/3028) - Decrease polling period value for realtime fetcher
- [#3027](https://github.com/poanetwork/blockscout/pull/3027) - Rescue for SUPPORTED_CHAINS env var parsing
- [#3025](https://github.com/poanetwork/blockscout/pull/3025) - Fix splitting of indexer/web components setup
- [#3024](https://github.com/poanetwork/blockscout/pull/3024) - Fix pool size default value in config
- [#3021](https://github.com/poanetwork/blockscout/pull/3021), [#3022](https://github.com/poanetwork/blockscout/pull/3022) - Refine dev/test config
- [#3016](https://github.com/poanetwork/blockscout/pull/3016), [#3017](https://github.com/poanetwork/blockscout/pull/3017) - Fix token instance QR code data
- [#3012](https://github.com/poanetwork/blockscout/pull/3012) - Speedup token transfers list query
- [#3011](https://github.com/poanetwork/blockscout/pull/3011) - Revert realtime fetcher small skips feature
- [#3007](https://github.com/poanetwork/blockscout/pull/3007) - Fix copy UTF8 tx input action
- [#2996](https://github.com/poanetwork/blockscout/pull/2996) - Fix awesomplete lib loading in Firefox
- [#2993](https://github.com/poanetwork/blockscout/pull/2993) - Fix path definition for contract verification endpoint
- [#2990](https://github.com/poanetwork/blockscout/pull/2990) - Fix import of Parity spec file
- [#2989](https://github.com/poanetwork/blockscout/pull/2989) - Introduce API_PATH env var
- [#2988](https://github.com/poanetwork/blockscout/pull/2988) - Fix web manifest accessibility
- [#2967](https://github.com/poanetwork/blockscout/pull/2967) - Fix styles loading for firefox
- [#2950](https://github.com/poanetwork/blockscout/pull/2950) - Add `creationMethod` to `EthereumJSONRPC.Parity.Trace.Action.entry_to_elixir`
- [#2897](https://github.com/poanetwork/blockscout/pull/2897) - remove duplicate indexes
- [#2883](https://github.com/poanetwork/blockscout/pull/2883) - Fix long contracts names

### Chore
- [#3032](https://github.com/poanetwork/blockscout/pull/3032) - Remove indexing status alert for Ganache variant
- [#3030](https://github.com/poanetwork/blockscout/pull/3030) - Remove default websockets URL from config
- [#2995](https://github.com/poanetwork/blockscout/pull/2995) - Support API_PATH env var in Docker file


## 3.0.0-beta

### Features
- [#2835](https://github.com/poanetwork/blockscout/pull/2835), [#2871](https://github.com/poanetwork/blockscout/pull/2871), [#2872](https://github.com/poanetwork/blockscout/pull/2872), [#2886](https://github.com/poanetwork/blockscout/pull/2886), [#2925](https://github.com/poanetwork/blockscout/pull/2925), [#2936](https://github.com/poanetwork/blockscout/pull/2936), [#2949](https://github.com/poanetwork/blockscout/pull/2949), [#2940](https://github.com/poanetwork/blockscout/pull/2940), [#2958](https://github.com/poanetwork/blockscout/pull/2958) - Add "block_hash" to logs, token_transfers and internal transactions and "pending blocks operations" approach
- [#2975](https://github.com/poanetwork/blockscout/pull/2975) - Refine UX of contracts verification
- [#2926](https://github.com/poanetwork/blockscout/pull/2926) - API endpoint: sum balances except burnt address
- [#2918](https://github.com/poanetwork/blockscout/pull/2918) - Add tokenID for tokentx API action explicitly

### Fixes
- [#2969](https://github.com/poanetwork/blockscout/pull/2969) - Fix contract constructor require msg appearance in constructor arguments encoded view
- [#2964](https://github.com/poanetwork/blockscout/pull/2964) - Fix bug in skipping of constructor arguments in contract verification
- [#2961](https://github.com/poanetwork/blockscout/pull/2961) - Add a guard that addresses is enum in `values` function in `read contract` page
- [#2960](https://github.com/poanetwork/blockscout/pull/2960) - Add BLOCKSCOUT_HOST to docker setup
- [#2956](https://github.com/poanetwork/blockscout/pull/2956) - Add support of 0.6.x version of compiler
- [#2955](https://github.com/poanetwork/blockscout/pull/2955) - Move socket path to env
- [#2938](https://github.com/poanetwork/blockscout/pull/2938) - utf8 copy tx input tooltip
- [#2934](https://github.com/poanetwork/blockscout/pull/2934) - RSK release 1.2.0 breaking changes support
- [#2933](https://github.com/poanetwork/blockscout/pull/2933) - Get rid of deadlock in the query to address_current_token_balance table
- [#2932](https://github.com/poanetwork/blockscout/pull/2932) - fix duplicate websocket connection
- [#2928](https://github.com/poanetwork/blockscout/pull/2928) - Speedup pending block ops int txs to fetch query
- [#2924](https://github.com/poanetwork/blockscout/pull/2924) - Speedup address to logs query
- [#2915](https://github.com/poanetwork/blockscout/pull/2915) - Speedup of blocks_without_reward_query
- [#2914](https://github.com/poanetwork/blockscout/pull/2914) - Reduce execution time of stream_unfetched_token_instances query
- [#2910](https://github.com/poanetwork/blockscout/pull/2910) - Reorganize queries and indexes for internal_transactions table
- [#2908](https://github.com/poanetwork/blockscout/pull/2908) - Fix performance of address page
- [#2906](https://github.com/poanetwork/blockscout/pull/2906) - fix address sum cache
- [#2902](https://github.com/poanetwork/blockscout/pull/2902) - Offset in blocks retrieval for average block time
- [#2900](https://github.com/poanetwork/blockscout/pull/2900) - check fetched instance metadata in multiple places
- [#2899](https://github.com/poanetwork/blockscout/pull/2899) - fix empty buffered task
- [#2887](https://github.com/poanetwork/blockscout/pull/2887) - increase chart loading speed

### Chore
- [#2959](https://github.com/poanetwork/blockscout/pull/2959) - Remove logs from test folder too in the cleaning script
- [#2954](https://github.com/poanetwork/blockscout/pull/2954) - Upgrade absinthe and ecto deps
- [#2947](https://github.com/poanetwork/blockscout/pull/2947) - Upgrade Circle CI postgres Docker image
- [#2946](https://github.com/poanetwork/blockscout/pull/2946) - Fix vulnerable NPM deps
- [#2942](https://github.com/poanetwork/blockscout/pull/2942) - Actualize Docker setup
- [#2896](https://github.com/poanetwork/blockscout/pull/2896) - Disable Parity websockets tests
- [#2873](https://github.com/poanetwork/blockscout/pull/2873) - bump elixir to 1.9.4


## 2.1.1-beta

### Features
- [#2862](https://github.com/poanetwork/blockscout/pull/2862) - Coin total supply from DB API endpoint
- [#2857](https://github.com/poanetwork/blockscout/pull/2857) - Extend getsourcecode API view with new output fields
- [#2822](https://github.com/poanetwork/blockscout/pull/2822) - Estimated address count on the main page, if cache is empty
- [#2821](https://github.com/poanetwork/blockscout/pull/2821) - add autodetection of constructor arguments
- [#2825](https://github.com/poanetwork/blockscout/pull/2825) - separate token transfers and transactions
- [#2787](https://github.com/poanetwork/blockscout/pull/2787) - async fetching of address counters
- [#2791](https://github.com/poanetwork/blockscout/pull/2791) - add ipc client
- [#2449](https://github.com/poanetwork/blockscout/pull/2449) - add ability to send notification events through postgres notify

### Fixes
- [#2864](https://github.com/poanetwork/blockscout/pull/2864) - add token instance metadata type check
- [#2855](https://github.com/poanetwork/blockscout/pull/2855) - Fix favicons load
- [#2854](https://github.com/poanetwork/blockscout/pull/2854) - Fix all npm vulnerabilities
- [#2851](https://github.com/poanetwork/blockscout/pull/2851) - Fix paths for front assets
- [#2843](https://github.com/poanetwork/blockscout/pull/2843) - fix realtime fetcher small skips feature
- [#2841](https://github.com/poanetwork/blockscout/pull/2841) - LUKSO dashboard height fix
- [#2837](https://github.com/poanetwork/blockscout/pull/2837) - fix txlist ordering issue
- [#2830](https://github.com/poanetwork/blockscout/pull/2830) - Fix wrong color of contract icon on xDai chain
- [#2829](https://github.com/poanetwork/blockscout/pull/2829) - Fix for stuck gas limit label and value
- [#2828](https://github.com/poanetwork/blockscout/pull/2828) - Fix for script that clears compilation/launching assets
- [#2800](https://github.com/poanetwork/blockscout/pull/2800) - return not found for not verified contract for token read_contract
- [#2806](https://github.com/poanetwork/blockscout/pull/2806) - Fix blocks fetching on the main page
- [#2803](https://github.com/poanetwork/blockscout/pull/2803) - Fix block validator custom tooltip
- [#2748](https://github.com/poanetwork/blockscout/pull/2748) - Rewrite token updater
- [#2704](https://github.com/poanetwork/blockscout/pull/2704) - refetch null values in token balances
- [#2690](https://github.com/poanetwork/blockscout/pull/2690) - do not stich json rpc config into module for net version cache

### Chore
- [#2878](https://github.com/poanetwork/blockscout/pull/2878) - Decrease loaders showing delay on the main page
- [#2859](https://github.com/poanetwork/blockscout/pull/2859) - Add eth_blockNumber API endpoint to eth_rpc section
- [#2846](https://github.com/poanetwork/blockscout/pull/2846) - Remove networks images preload
- [#2845](https://github.com/poanetwork/blockscout/pull/2845) - Set outline none for nav dropdown item in mobile view (fix for Safari)
- [#2844](https://github.com/poanetwork/blockscout/pull/2844) - Extend external reward types up to 20
- [#2827](https://github.com/poanetwork/blockscout/pull/2827) - Node js 12.13.0 (latest LTS release) support
- [#2818](https://github.com/poanetwork/blockscout/pull/2818) - allow hiding marketcap percentage
- [#2817](https://github.com/poanetwork/blockscout/pull/2817) - move docker integration documentation to blockscout docs
- [#2808](https://github.com/poanetwork/blockscout/pull/2808) - Add tooltip for tx input
- [#2807](https://github.com/poanetwork/blockscout/pull/2807) - 422 page
- [#2805](https://github.com/poanetwork/blockscout/pull/2805) - Update supported chains default option
- [#2801](https://github.com/poanetwork/blockscout/pull/2801) - remove unused clause in address_to_unique_tokens query


## 2.1.0-beta

### Features
- [#2776](https://github.com/poanetwork/blockscout/pull/2776) - fetch token counters async
- [#2772](https://github.com/poanetwork/blockscout/pull/2772) - add token instance images to the token inventory tab
- [#2733](https://github.com/poanetwork/blockscout/pull/2733) - Add cache for first page of uncles
- [#2735](https://github.com/poanetwork/blockscout/pull/2735) - Add pending transactions cache
- [#2726](https://github.com/poanetwork/blockscout/pull/2726) - Remove internal_transaction block_number setting from blocks runner
- [#2717](https://github.com/poanetwork/blockscout/pull/2717) - Improve speed of nonconsensus data removal
- [#2679](https://github.com/poanetwork/blockscout/pull/2679) - added fixed height for card chain blocks and card chain transactions
- [#2678](https://github.com/poanetwork/blockscout/pull/2678) - fixed dashboard banner height bug
- [#2672](https://github.com/poanetwork/blockscout/pull/2672) - added new theme for xUSDT
- [#2667](https://github.com/poanetwork/blockscout/pull/2667) - Add ETS-based cache for accounts page
- [#2666](https://github.com/poanetwork/blockscout/pull/2666) - fetch token counters in parallel
- [#2665](https://github.com/poanetwork/blockscout/pull/2665) - new menu layout for mobile devices
- [#2663](https://github.com/poanetwork/blockscout/pull/2663) - Fetch address counters in parallel
- [#2642](https://github.com/poanetwork/blockscout/pull/2642) - add ERC721 coin instance page
- [#2762](https://github.com/poanetwork/blockscout/pull/2762) - on-fly fetching of token instances
- [#2470](https://github.com/poanetwork/blockscout/pull/2470) - Allow Realtime Fetcher to wait for small skips

### Fixes
- [#2793](https://github.com/poanetwork/blockscout/pull/2793) - Hide "We are indexing this chain right now. Some of the counts may be inaccurate" banner if no txs in blockchain
- [#2779](https://github.com/poanetwork/blockscout/pull/2779) - fix fetching `latin1` encoded data
- [#2799](https://github.com/poanetwork/blockscout/pull/2799) - fix catchup fetcher for empty node and db
- [#2783](https://github.com/poanetwork/blockscout/pull/2783) - Fix stuck value and ticker on the token page
- [#2781](https://github.com/poanetwork/blockscout/pull/2781) - optimize txlist json rpc
- [#2777](https://github.com/poanetwork/blockscout/pull/2777) - Remove duplicate blocks from changes_list before import
- [#2770](https://github.com/poanetwork/blockscout/pull/2770) - do not re-fetch token instances without uris
- [#2769](https://github.com/poanetwork/blockscout/pull/2769) - optimize token token transfers query
- [#2768](https://github.com/poanetwork/blockscout/pull/2768) - Remove nonconsensus blocks from cache after internal transactions importing
- [#2761](https://github.com/poanetwork/blockscout/pull/2761) - add indexes for token instances fetching queries
- [#2767](https://github.com/poanetwork/blockscout/pull/2767) - fix websocket subscriptions with token instances
- [#2765](https://github.com/poanetwork/blockscout/pull/2765) - fixed width issue for cards in mobile view for Transaction Details page
- [#2755](https://github.com/poanetwork/blockscout/pull/2755) - various token instance fetcher fixes
- [#2753](https://github.com/poanetwork/blockscout/pull/2753) - fix nft token instance images
- [#2750](https://github.com/poanetwork/blockscout/pull/2750) - fixed contract buttons color for NFT token instance on each theme
- [#2746](https://github.com/poanetwork/blockscout/pull/2746) - fixed wrong alignment in logs decoded view
- [#2745](https://github.com/poanetwork/blockscout/pull/2745) - optimize addresses page
- [#2742](https://github.com/poanetwork/blockscout/pull/2742) -
fixed menu hovers in dark mode desktop view
- [#2737](https://github.com/poanetwork/blockscout/pull/2737) - switched hardcoded subnetwork value to elixir expression for mobile menu
- [#2736](https://github.com/poanetwork/blockscout/pull/2736) - do not update cache if no blocks were inserted
- [#2731](https://github.com/poanetwork/blockscout/pull/2731) - fix library verification
- [#2718](https://github.com/poanetwork/blockscout/pull/2718) - Include all addresses taking part in transactions in wallets' addresses counter
- [#2709](https://github.com/poanetwork/blockscout/pull/2709) - Fix stuck label and value for uncle block height
- [#2707](https://github.com/poanetwork/blockscout/pull/2707) - fix for dashboard banner chart legend items
- [#2706](https://github.com/poanetwork/blockscout/pull/2706) - fix empty total_supply in coin gecko response
- [#2701](https://github.com/poanetwork/blockscout/pull/2701) - Exclude nonconsensus blocks from avg block time calculation by default
- [#2696](https://github.com/poanetwork/blockscout/pull/2696) - do not update fetched_coin_balance with nil
- [#2693](https://github.com/poanetwork/blockscout/pull/2693) - remove non consensus internal transactions
- [#2691](https://github.com/poanetwork/blockscout/pull/2691) - fix exchange rate websocket update for Rootstock
- [#2688](https://github.com/poanetwork/blockscout/pull/2688) - fix try it out section
- [#2687](https://github.com/poanetwork/blockscout/pull/2687) - remove non-consensus token transfers, logs when inserting new consensus blocks
- [#2684](https://github.com/poanetwork/blockscout/pull/2684) - do not filter pending logs
- [#2682](https://github.com/poanetwork/blockscout/pull/2682) - Use Task.start instead of Task.async in caches
- [#2671](https://github.com/poanetwork/blockscout/pull/2671) - fixed buttons color at smart contract section
- [#2660](https://github.com/poanetwork/blockscout/pull/2660) - set correct last value for coin balances chart data
- [#2619](https://github.com/poanetwork/blockscout/pull/2619) - Enforce DB transaction's order to prevent deadlocks
- [#2738](https://github.com/poanetwork/blockscout/pull/2738) - do not fail block `internal_transactions_indexed_at` field update

### Chore
- [#2797](https://github.com/poanetwork/blockscout/pull/2797) - Return old style menu
- [#2796](https://github.com/poanetwork/blockscout/pull/2796) - Optimize all images with ImageOptim
- [#2794](https://github.com/poanetwork/blockscout/pull/2786) - update hosted versions in readme
- [#2789](https://github.com/poanetwork/blockscout/pull/2786) - remove projects table in readme, link to docs version
- [#2786](https://github.com/poanetwork/blockscout/pull/2786) - updated docs links, removed docs folder
- [#2752](https://github.com/poanetwork/blockscout/pull/2752) - allow enabling internal transactions for simple token transfers txs
- [#2749](https://github.com/poanetwork/blockscout/pull/2749) - fix opt 22.1 support
- [#2744](https://github.com/poanetwork/blockscout/pull/2744) - Disable Geth tests in CI
- [#2724](https://github.com/poanetwork/blockscout/pull/2724) - fix ci by commenting a line in hackney library
- [#2708](https://github.com/poanetwork/blockscout/pull/2708) - add log index to logs view
- [#2723](https://github.com/poanetwork/blockscout/pull/2723) - get rid of ex_json_schema warnings
- [#2740](https://github.com/poanetwork/blockscout/pull/2740) - add verify contract rpc doc


## 2.0.4-beta

### Features
- [#2636](https://github.com/poanetwork/blockscout/pull/2636) - Execute all address' transactions page queries in parallel
- [#2596](https://github.com/poanetwork/blockscout/pull/2596) - support AuRa's empty step reward type
- [#2588](https://github.com/poanetwork/blockscout/pull/2588) - add verification submission comment
- [#2505](https://github.com/poanetwork/blockscout/pull/2505) - support POA Network emission rewards
- [#2581](https://github.com/poanetwork/blockscout/pull/2581) - Add generic Map-like Cache behaviour and implementation
- [#2561](https://github.com/poanetwork/blockscout/pull/2561) - Add token's type to the response of tokenlist method
- [#2555](https://github.com/poanetwork/blockscout/pull/2555) - find and show decoding candidates for logs
- [#2499](https://github.com/poanetwork/blockscout/pull/2499) - import emission reward ranges
- [#2497](https://github.com/poanetwork/blockscout/pull/2497) - Add generic Ordered Cache behaviour and implementation

### Fixes
- [#2659](https://github.com/poanetwork/blockscout/pull/2659) - Multipurpose front-end part update
- [#2640](https://github.com/poanetwork/blockscout/pull/2640) - SVG network icons
- [#2635](https://github.com/poanetwork/blockscout/pull/2635) - optimize ERC721 inventory query
- [#2626](https://github.com/poanetwork/blockscout/pull/2626) - Fixing 2 Mobile UI Issues
- [#2623](https://github.com/poanetwork/blockscout/pull/2623) - fix a blinking test
- [#2616](https://github.com/poanetwork/blockscout/pull/2616) - deduplicate coin history records by delta
- [#2613](https://github.com/poanetwork/blockscout/pull/2613) - fix getminedblocks rpc endpoint
- [#2612](https://github.com/poanetwork/blockscout/pull/2612) - Add cache updating independently from Indexer
- [#2610](https://github.com/poanetwork/blockscout/pull/2610) - use CoinGecko instead of CoinMarketcap for exchange rates
- [#2592](https://github.com/poanetwork/blockscout/pull/2592) - process new metadata format for whisper
- [#2591](https://github.com/poanetwork/blockscout/pull/2591) - Fix url error in API page
- [#2572](https://github.com/poanetwork/blockscout/pull/2572) - Ease non-critical css
- [#2570](https://github.com/poanetwork/blockscout/pull/2570) - Network icons preload
- [#2569](https://github.com/poanetwork/blockscout/pull/2569) - do not fetch emission rewards for transactions csv exporter
- [#2568](https://github.com/poanetwork/blockscout/pull/2568) - filter pending token transfers
- [#2564](https://github.com/poanetwork/blockscout/pull/2564) - fix first page button for uncles and reorgs
- [#2563](https://github.com/poanetwork/blockscout/pull/2563) - Fix view less transfers button
- [#2538](https://github.com/poanetwork/blockscout/pull/2538) - fetch the last not empty coin balance records
- [#2468](https://github.com/poanetwork/blockscout/pull/2468) - fix confirmations for non consensus blocks

### Chore
- [#2662](https://github.com/poanetwork/blockscout/pull/2662) - fetch coin gecko id based on the coin symbol
- [#2646](https://github.com/poanetwork/blockscout/pull/2646) - Added Xerom to list of Additional Chains using BlockScout
- [#2634](https://github.com/poanetwork/blockscout/pull/2634) - add Lukso to networks dropdown
- [#2617](https://github.com/poanetwork/blockscout/pull/2617) - skip cache update if there are no blocks inserted
- [#2611](https://github.com/poanetwork/blockscout/pull/2611) - fix js dependency vulnerabilities
- [#2594](https://github.com/poanetwork/blockscout/pull/2594) - do not start genesis data fetching periodically
- [#2590](https://github.com/poanetwork/blockscout/pull/2590) - restore backward compatablity with old releases
- [#2577](https://github.com/poanetwork/blockscout/pull/2577) - Need recompile column in the env vars table
- [#2574](https://github.com/poanetwork/blockscout/pull/2574) - limit request body in json rpc error
- [#2566](https://github.com/poanetwork/blockscout/pull/2566) - upgrade absinthe phoenix


## 2.0.3-beta

### Features
- [#2433](https://github.com/poanetwork/blockscout/pull/2433) - Add a functionality to try Eth RPC methods in the documentation
- [#2529](https://github.com/poanetwork/blockscout/pull/2529) - show both eth value and token transfers on transaction overview page
- [#2376](https://github.com/poanetwork/blockscout/pull/2376) - Split API and WebApp routes
- [#2477](https://github.com/poanetwork/blockscout/pull/2477) - aggregate token transfers on transaction page
- [#2458](https://github.com/poanetwork/blockscout/pull/2458) - Add LAST_BLOCK var to add ability indexing in the range of blocks
- [#2456](https://github.com/poanetwork/blockscout/pull/2456) - fetch pending transactions for geth
- [#2403](https://github.com/poanetwork/blockscout/pull/2403) - Return gasPrice field at the result of gettxinfo method

### Fixes
- [#2562](https://github.com/poanetwork/blockscout/pull/2562) - Fix dark theme flickering
- [#2560](https://github.com/poanetwork/blockscout/pull/2560) - fix slash before not empty path in docs
- [#2559](https://github.com/poanetwork/blockscout/pull/2559) - fix rsk total supply for empty exchange rate
- [#2553](https://github.com/poanetwork/blockscout/pull/2553) - Dark theme import to the end of sass
- [#2550](https://github.com/poanetwork/blockscout/pull/2550) - correctly encode decimal values for frontend
- [#2549](https://github.com/poanetwork/blockscout/pull/2549) - Fix wrong colour of tooltip
- [#2548](https://github.com/poanetwork/blockscout/pull/2548) - CSS preload support in Firefox
- [#2547](https://github.com/poanetwork/blockscout/pull/2547) - do not show eth value if it's zero on the transaction overview page
- [#2543](https://github.com/poanetwork/blockscout/pull/2543) - do not hide search input during logs search
- [#2524](https://github.com/poanetwork/blockscout/pull/2524) - fix dark theme validator data styles
- [#2532](https://github.com/poanetwork/blockscout/pull/2532) - don't show empty token transfers on the transaction overview page
- [#2528](https://github.com/poanetwork/blockscout/pull/2528) - fix coin history chart data
- [#2520](https://github.com/poanetwork/blockscout/pull/2520) - Hide loading message when fetching is failed
- [#2523](https://github.com/poanetwork/blockscout/pull/2523) - Avoid importing internal_transactions of pending transactions
- [#2519](https://github.com/poanetwork/blockscout/pull/2519) - enable `First` page button in pagination
- [#2518](https://github.com/poanetwork/blockscout/pull/2518) - create suggested indexes
- [#2517](https://github.com/poanetwork/blockscout/pull/2517) - remove duplicate indexes
- [#2515](https://github.com/poanetwork/blockscout/pull/2515) - do not aggregate NFT token transfers
- [#2514](https://github.com/poanetwork/blockscout/pull/2514) - Isolating of staking dapp css && extracting of non-critical css
- [#2512](https://github.com/poanetwork/blockscout/pull/2512) - alert link fix
- [#2509](https://github.com/poanetwork/blockscout/pull/2509) - value-ticker gaps fix
- [#2508](https://github.com/poanetwork/blockscout/pull/2508) - logs view columns fix
- [#2506](https://github.com/poanetwork/blockscout/pull/2506) - fix two active tab in the top menu
- [#2503](https://github.com/poanetwork/blockscout/pull/2503) - Mitigate autocompletion library influence to page loading performance
- [#2502](https://github.com/poanetwork/blockscout/pull/2502) - increase reward task timeout
- [#2463](https://github.com/poanetwork/blockscout/pull/2463) - dark theme fixes
- [#2496](https://github.com/poanetwork/blockscout/pull/2496) - fix docker build
- [#2495](https://github.com/poanetwork/blockscout/pull/2495) - fix logs for indexed chain
- [#2459](https://github.com/poanetwork/blockscout/pull/2459) - fix top addresses query
- [#2425](https://github.com/poanetwork/blockscout/pull/2425) - Force to show address view for checksummed address even if it is not in DB
- [#2551](https://github.com/poanetwork/blockscout/pull/2551) - Correctly handle dynamically created Bootstrap tooltips

### Chore
- [#2554](https://github.com/poanetwork/blockscout/pull/2554) - remove extra slash for endpoint url in docs
- [#2552](https://github.com/poanetwork/blockscout/pull/2552) - remove brackets for token holders percentage
- [#2507](https://github.com/poanetwork/blockscout/pull/2507) - update minor version of ecto, ex_machina, phoenix_live_reload
- [#2516](https://github.com/poanetwork/blockscout/pull/2516) - update absinthe plug from fork
- [#2473](https://github.com/poanetwork/blockscout/pull/2473) - get rid of cldr warnings
- [#2402](https://github.com/poanetwork/blockscout/pull/2402) - bump otp version to 22.0
- [#2492](https://github.com/poanetwork/blockscout/pull/2492) - hide decoded row if event is not decoded
- [#2490](https://github.com/poanetwork/blockscout/pull/2490) - enable credo duplicated code check
- [#2432](https://github.com/poanetwork/blockscout/pull/2432) - bump credo version
- [#2457](https://github.com/poanetwork/blockscout/pull/2457) - update mix.lock
- [#2435](https://github.com/poanetwork/blockscout/pull/2435) - Replace deprecated extract-text-webpack-plugin with mini-css-extract-plugin
- [#2450](https://github.com/poanetwork/blockscout/pull/2450) - Fix clearance of logs and node_modules folders in clearing script
- [#2434](https://github.com/poanetwork/blockscout/pull/2434) - get rid of timex warnings
- [#2402](https://github.com/poanetwork/blockscout/pull/2402) - bump otp version to 22.0
- [#2373](https://github.com/poanetwork/blockscout/pull/2373) - Add script to validate internal_transactions constraint for large DBs


## 2.0.2-beta

### Features
- [#2412](https://github.com/poanetwork/blockscout/pull/2412) - dark theme
- [#2399](https://github.com/poanetwork/blockscout/pull/2399) - decode verified smart contract's logs
- [#2391](https://github.com/poanetwork/blockscout/pull/2391) - Controllers Improvements
- [#2379](https://github.com/poanetwork/blockscout/pull/2379) - Disable network selector when is empty
- [#2374](https://github.com/poanetwork/blockscout/pull/2374) - decode constructor arguments for verified smart contracts
- [#2366](https://github.com/poanetwork/blockscout/pull/2366) - paginate eth logs
- [#2360](https://github.com/poanetwork/blockscout/pull/2360) - add default evm version to smart contract verification
- [#2352](https://github.com/poanetwork/blockscout/pull/2352) - Fetch rewards in parallel with transactions
- [#2294](https://github.com/poanetwork/blockscout/pull/2294) - add healthy block period checking endpoint
- [#2324](https://github.com/poanetwork/blockscout/pull/2324) - set timeout for loading message on the main page

### Fixes
- [#2421](https://github.com/poanetwork/blockscout/pull/2421) - Fix hiding of loader for txs on the main page
- [#2420](https://github.com/poanetwork/blockscout/pull/2420) - fetch data from cache in healthy endpoint
- [#2416](https://github.com/poanetwork/blockscout/pull/2416) - Fix "page not found" handling in the router
- [#2413](https://github.com/poanetwork/blockscout/pull/2413) - remove outer tables for decoded data
- [#2410](https://github.com/poanetwork/blockscout/pull/2410) - preload smart contract for logs decoding
- [#2405](https://github.com/poanetwork/blockscout/pull/2405) - added templates for table loader and tile loader
- [#2398](https://github.com/poanetwork/blockscout/pull/2398) - show only one decoded candidate
- [#2389](https://github.com/poanetwork/blockscout/pull/2389) - Reduce Lodash lib size (86% of lib methods are not used)
- [#2388](https://github.com/poanetwork/blockscout/pull/2388) - add create2 support to geth's js tracer
- [#2387](https://github.com/poanetwork/blockscout/pull/2387) - fix not existing keys in transaction json rpc
- [#2378](https://github.com/poanetwork/blockscout/pull/2378) - Page performance: exclude moment.js localization files except EN, remove unused css
- [#2368](https://github.com/poanetwork/blockscout/pull/2368) - add two columns of smart contract info
- [#2375](https://github.com/poanetwork/blockscout/pull/2375) - Update created_contract_code_indexed_at on transaction import conflict
- [#2346](https://github.com/poanetwork/blockscout/pull/2346) - Avoid fetching internal transactions of blocks that still need refetching
- [#2350](https://github.com/poanetwork/blockscout/pull/2350) - fix invalid User agent headers
- [#2345](https://github.com/poanetwork/blockscout/pull/2345) - do not override existing market records
- [#2337](https://github.com/poanetwork/blockscout/pull/2337) - set url params for prod explicitly
- [#2341](https://github.com/poanetwork/blockscout/pull/2341) - fix transaction input json encoding
- [#2311](https://github.com/poanetwork/blockscout/pull/2311) - fix market history overriding with zeroes
- [#2310](https://github.com/poanetwork/blockscout/pull/2310) - parse url for api docs
- [#2299](https://github.com/poanetwork/blockscout/pull/2299) - fix interpolation in error message
- [#2303](https://github.com/poanetwork/blockscout/pull/2303) - fix transaction csv download link
- [#2304](https://github.com/poanetwork/blockscout/pull/2304) - footer grid fix for md resolution
- [#2291](https://github.com/poanetwork/blockscout/pull/2291) - dashboard fix for md resolution, transactions load fix, block info row fix, addresses page issue, check mark issue
- [#2326](https://github.com/poanetwork/blockscout/pull/2326) - fix nested constructor arguments

### Chore
- [#2422](https://github.com/poanetwork/blockscout/pull/2422) - check if address_id is binary in token_transfers_csv endpoint
- [#2418](https://github.com/poanetwork/blockscout/pull/2418) - Remove parentheses in market cap percentage
- [#2401](https://github.com/poanetwork/blockscout/pull/2401) - add ENV vars to manage updating period of average block time and market history cache
- [#2363](https://github.com/poanetwork/blockscout/pull/2363) - add parameters example for eth rpc
- [#2342](https://github.com/poanetwork/blockscout/pull/2342) - Upgrade Postgres image version in Docker setup
- [#2325](https://github.com/poanetwork/blockscout/pull/2325) - Reduce function input to address' hash only where possible
- [#2323](https://github.com/poanetwork/blockscout/pull/2323) - Group Explorer caches
- [#2305](https://github.com/poanetwork/blockscout/pull/2305) - Improve Address controllers
- [#2302](https://github.com/poanetwork/blockscout/pull/2302) - fix names for xDai source
- [#2289](https://github.com/poanetwork/blockscout/pull/2289) - Optional websockets for dev environment
- [#2307](https://github.com/poanetwork/blockscout/pull/2307) - add GoJoy to README
- [#2293](https://github.com/poanetwork/blockscout/pull/2293) - remove request idle timeout configuration
- [#2255](https://github.com/poanetwork/blockscout/pull/2255) - bump elixir version to 1.9.0


## 2.0.1-beta

### Features
- [#2283](https://github.com/poanetwork/blockscout/pull/2283) - Add transactions cache
- [#2182](https://github.com/poanetwork/blockscout/pull/2182) - add market history cache
- [#2109](https://github.com/poanetwork/blockscout/pull/2109) - use bigger updates instead of `Multi` transactions in BlocksTransactionsMismatch
- [#2075](https://github.com/poanetwork/blockscout/pull/2075) - add blocks cache
- [#2151](https://github.com/poanetwork/blockscout/pull/2151) - hide dropdown menu then other networks list is empty
- [#2191](https://github.com/poanetwork/blockscout/pull/2191) - allow to configure token metadata update interval
- [#2146](https://github.com/poanetwork/blockscout/pull/2146) - feat: add eth_getLogs rpc endpoint
- [#2216](https://github.com/poanetwork/blockscout/pull/2216) - Improve token's controllers by avoiding unnecessary preloads
- [#2235](https://github.com/poanetwork/blockscout/pull/2235) - save and show additional validation fields to smart contract
- [#2190](https://github.com/poanetwork/blockscout/pull/2190) - show all token transfers
- [#2193](https://github.com/poanetwork/blockscout/pull/2193) - feat: add BLOCKSCOUT_HOST, and use it in API docs
- [#2266](https://github.com/poanetwork/blockscout/pull/2266) - allow excluding uncles from average block time calculation

### Fixes
- [#2290](https://github.com/poanetwork/blockscout/pull/2290) - Add eth_get_balance.json to AddressView's render
- [#2286](https://github.com/poanetwork/blockscout/pull/2286) - banner stats issues on sm resolutions, transactions title issue
- [#2284](https://github.com/poanetwork/blockscout/pull/2284) - add 404 status for not existing pages
- [#2244](https://github.com/poanetwork/blockscout/pull/2244) - fix internal transactions failing to be indexed because of constraint
- [#2281](https://github.com/poanetwork/blockscout/pull/2281) - typo issues, dropdown issues
- [#2278](https://github.com/poanetwork/blockscout/pull/2278) - increase threshold for scientific notation
- [#2275](https://github.com/poanetwork/blockscout/pull/2275) - Description for networks selector
- [#2263](https://github.com/poanetwork/blockscout/pull/2263) - added an ability to close network selector on outside click
- [#2257](https://github.com/poanetwork/blockscout/pull/2257) - 'download csv' button added to different tabs
- [#2242](https://github.com/poanetwork/blockscout/pull/2242) - added styles for 'download csv' button
- [#2261](https://github.com/poanetwork/blockscout/pull/2261) - header logo aligned to the center properly
- [#2254](https://github.com/poanetwork/blockscout/pull/2254) - search length issue, tile link wrapping issue
- [#2238](https://github.com/poanetwork/blockscout/pull/2238) - header content alignment issue, hide navbar on outside click
- [#2229](https://github.com/poanetwork/blockscout/pull/2229) - gap issue between qr and copy button in token transfers, top cards width and height issue
- [#2201](https://github.com/poanetwork/blockscout/pull/2201) - footer columns fix
- [#2179](https://github.com/poanetwork/blockscout/pull/2179) - fix docker build error
- [#2165](https://github.com/poanetwork/blockscout/pull/2165) - sort blocks by timestamp when calculating average block time
- [#2175](https://github.com/poanetwork/blockscout/pull/2175) - fix coinmarketcap response errors
- [#2164](https://github.com/poanetwork/blockscout/pull/2164) - fix large numbers in balance view card
- [#2155](https://github.com/poanetwork/blockscout/pull/2155) - fix pending transaction query
- [#2183](https://github.com/poanetwork/blockscout/pull/2183) - tile content aligning for mobile resolution fix, dai logo fix
- [#2162](https://github.com/poanetwork/blockscout/pull/2162) - contract creation tile color changed
- [#2144](https://github.com/poanetwork/blockscout/pull/2144) - 'page not found' images path fixed for goerli
- [#2142](https://github.com/poanetwork/blockscout/pull/2142) - Removed posdao theme and logo, added 'page not found' image for goerli
- [#2138](https://github.com/poanetwork/blockscout/pull/2138) - badge colors issue, api titles issue
- [#2129](https://github.com/poanetwork/blockscout/pull/2129) - Fix for width of explorer elements
- [#2121](https://github.com/poanetwork/blockscout/pull/2121) - Binding of 404 page
- [#2120](https://github.com/poanetwork/blockscout/pull/2120) - footer links and socials focus color issue
- [#2113](https://github.com/poanetwork/blockscout/pull/2113) - renewed logos for rsk, dai, blockscout; themes color changes for lukso; error images for lukso
- [#2112](https://github.com/poanetwork/blockscout/pull/2112) - themes color improvements, dropdown color issue
- [#2110](https://github.com/poanetwork/blockscout/pull/2110) - themes colors issues, ui issues
- [#2103](https://github.com/poanetwork/blockscout/pull/2103) - ui issues for all themes
- [#2090](https://github.com/poanetwork/blockscout/pull/2090) - updated some ETC theme colors
- [#2096](https://github.com/poanetwork/blockscout/pull/2096) - RSK theme fixes
- [#2093](https://github.com/poanetwork/blockscout/pull/2093) - detect token transfer type for deprecated erc721 spec
- [#2111](https://github.com/poanetwork/blockscout/pull/2111) - improve address transaction controller
- [#2108](https://github.com/poanetwork/blockscout/pull/2108) - fix uncle fetching without full transactions
- [#2128](https://github.com/poanetwork/blockscout/pull/2128) - add new function clause for uncle errors
- [#2123](https://github.com/poanetwork/blockscout/pull/2123) - fix coins percentage view
- [#2119](https://github.com/poanetwork/blockscout/pull/2119) - fix map logging
- [#2130](https://github.com/poanetwork/blockscout/pull/2130) - fix navigation
- [#2148](https://github.com/poanetwork/blockscout/pull/2148) - filter pending logs
- [#2147](https://github.com/poanetwork/blockscout/pull/2147) - add rsk format of checksum
- [#2149](https://github.com/poanetwork/blockscout/pull/2149) - remove pending transaction count
- [#2177](https://github.com/poanetwork/blockscout/pull/2177) - remove duplicate entries from UncleBlock's Fetcher
- [#2169](https://github.com/poanetwork/blockscout/pull/2169) - add more validator reward types for xDai
- [#2173](https://github.com/poanetwork/blockscout/pull/2173) - handle correctly empty transactions
- [#2174](https://github.com/poanetwork/blockscout/pull/2174) - fix reward channel joining
- [#2186](https://github.com/poanetwork/blockscout/pull/2186) - fix net version test
- [#2196](https://github.com/poanetwork/blockscout/pull/2196) - Nethermind client fixes
- [#2237](https://github.com/poanetwork/blockscout/pull/2237) - fix rsk total_supply
- [#2198](https://github.com/poanetwork/blockscout/pull/2198) - reduce transaction status and error constraint
- [#2167](https://github.com/poanetwork/blockscout/pull/2167) - feat: document eth rpc api mimicking endpoints
- [#2225](https://github.com/poanetwork/blockscout/pull/2225) - fix metadata decoding in Solidity 0.5.9 smart contract verification
- [#2204](https://github.com/poanetwork/blockscout/pull/2204) - fix large contract verification
- [#2258](https://github.com/poanetwork/blockscout/pull/2258) - reduce BlocksTransactionsMismatch memory footprint
- [#2247](https://github.com/poanetwork/blockscout/pull/2247) - hide logs search if there are no logs
- [#2248](https://github.com/poanetwork/blockscout/pull/2248) - sort block after query execution for average block time
- [#2249](https://github.com/poanetwork/blockscout/pull/2249) - More transaction controllers improvements
- [#2267](https://github.com/poanetwork/blockscout/pull/2267) - Modify implementation of `where_transaction_has_multiple_internal_transactions`
- [#2270](https://github.com/poanetwork/blockscout/pull/2270) - Remove duplicate params in `Indexer.Fetcher.TokenBalance`
- [#2268](https://github.com/poanetwork/blockscout/pull/2268) - remove not existing assigns in html code
- [#2276](https://github.com/poanetwork/blockscout/pull/2276) - remove port in docs

### Chore
- [#2127](https://github.com/poanetwork/blockscout/pull/2127) - use previouse chromedriver version
- [#2118](https://github.com/poanetwork/blockscout/pull/2118) - show only the last decompiled contract
- [#2255](https://github.com/poanetwork/blockscout/pull/2255) - upgrade elixir version to 1.9.0
- [#2256](https://github.com/poanetwork/blockscout/pull/2256) - use the latest version of chromedriver


## 2.0.0-beta

### Features
- [#2044](https://github.com/poanetwork/blockscout/pull/2044) - New network selector.
- [#2091](https://github.com/poanetwork/blockscout/pull/2091) - Added "Question" modal.
- [#1963](https://github.com/poanetwork/blockscout/pull/1963), [#1959](https://github.com/poanetwork/blockscout/pull/1959), [#1948](https://github.com/poanetwork/blockscout/pull/1948), [#1936](https://github.com/poanetwork/blockscout/pull/1936), [#1925](https://github.com/poanetwork/blockscout/pull/1925), [#1922](https://github.com/poanetwork/blockscout/pull/1922), [#1903](https://github.com/poanetwork/blockscout/pull/1903), [#1874](https://github.com/poanetwork/blockscout/pull/1874), [#1895](https://github.com/poanetwork/blockscout/pull/1895), [#2031](https://github.com/poanetwork/blockscout/pull/2031), [#2073](https://github.com/poanetwork/blockscout/pull/2073), [#2074](https://github.com/poanetwork/blockscout/pull/2074),  - added new themes and logos for poa, eth, rinkeby, goerli, ropsten, kovan, sokol, xdai, etc, rsk and default theme
- [#1726](https://github.com/poanetwork/blockscout/pull/2071) - Updated styles for the new smart contract page.
- [#2081](https://github.com/poanetwork/blockscout/pull/2081) - Tooltip for 'more' button, explorers logos added
- [#2010](https://github.com/poanetwork/blockscout/pull/2010) - added "block not found" and "tx not found pages"
- [#1928](https://github.com/poanetwork/blockscout/pull/1928) - pagination styles were updated
- [#1940](https://github.com/poanetwork/blockscout/pull/1940) - qr modal button and background issue
- [#1907](https://github.com/poanetwork/blockscout/pull/1907) - dropdown color bug fix (lukso theme) and tooltip color bug fix
- [#1859](https://github.com/poanetwork/blockscout/pull/1859) - feat: show raw transaction traces
- [#1941](https://github.com/poanetwork/blockscout/pull/1941) - feat: add on demand fetching and stale attr to rpc
- [#1957](https://github.com/poanetwork/blockscout/pull/1957) - Calculate stakes ratio before insert pools
- [#1956](https://github.com/poanetwork/blockscout/pull/1956) - add logs tab to address
- [#1952](https://github.com/poanetwork/blockscout/pull/1952) - feat: exclude empty contracts by default
- [#1954](https://github.com/poanetwork/blockscout/pull/1954) - feat: use creation init on self destruct
- [#2036](https://github.com/poanetwork/blockscout/pull/2036) - New tables for staking pools and delegators
- [#1974](https://github.com/poanetwork/blockscout/pull/1974) - feat: previous page button logic
- [#1999](https://github.com/poanetwork/blockscout/pull/1999) - load data async on addresses page
- [#1807](https://github.com/poanetwork/blockscout/pull/1807) - New theming capabilites.
- [#2040](https://github.com/poanetwork/blockscout/pull/2040) - Verification links to other explorers for ETH
- [#2037](https://github.com/poanetwork/blockscout/pull/2037) - add address logs search functionality
- [#2012](https://github.com/poanetwork/blockscout/pull/2012) - make all pages pagination async
- [#2064](https://github.com/poanetwork/blockscout/pull/2064) - feat: add fields to tx apis, small cleanups
- [#2100](https://github.com/poanetwork/blockscout/pull/2100) - feat: eth_get_balance rpc endpoint

### Fixes
- [#2228](https://github.com/poanetwork/blockscout/pull/2228) - favorites duplication issues, active radio issue
- [#2207](https://github.com/poanetwork/blockscout/pull/2207) - new 'download csv' button design
- [#2206](https://github.com/poanetwork/blockscout/pull/2206) - added styles for 'Download All Transactions as CSV' button
- [#2099](https://github.com/poanetwork/blockscout/pull/2099) - logs search input width
- [#2098](https://github.com/poanetwork/blockscout/pull/2098) - nav dropdown issue, logo size issue
- [#2082](https://github.com/poanetwork/blockscout/pull/2082) - dropdown styles, tooltip gap fix, 404 page added
- [#2077](https://github.com/poanetwork/blockscout/pull/2077) - ui issues
- [#2072](https://github.com/poanetwork/blockscout/pull/2072) - Fixed checkmarks not showing correctly in tabs.
- [#2066](https://github.com/poanetwork/blockscout/pull/2066) - fixed length of logs search input
- [#2056](https://github.com/poanetwork/blockscout/pull/2056) - log search form styles added
- [#2043](https://github.com/poanetwork/blockscout/pull/2043) - Fixed modal dialog width for 'verify other explorers'
- [#2025](https://github.com/poanetwork/blockscout/pull/2025) - Added a new color to display transactions' errors.
- [#2033](https://github.com/poanetwork/blockscout/pull/2033) - Header nav. dropdown active element color issue
- [#2019](https://github.com/poanetwork/blockscout/pull/2019) - Fixed the missing tx hashes.
- [#2020](https://github.com/poanetwork/blockscout/pull/2020) - Fixed a bug triggered when a second click to a selected tab caused the other tabs to hide.
- [#1944](https://github.com/poanetwork/blockscout/pull/1944) - fixed styles for token's dropdown.
- [#1926](https://github.com/poanetwork/blockscout/pull/1926) - status label alignment
- [#1849](https://github.com/poanetwork/blockscout/pull/1849) - Improve chains menu
- [#1868](https://github.com/poanetwork/blockscout/pull/1868) - fix: logs list endpoint performance
- [#1822](https://github.com/poanetwork/blockscout/pull/1822) - Fix style breaks in decompiled contract code view
- [#1885](https://github.com/poanetwork/blockscout/pull/1885) - highlight reserved words in decompiled code
- [#1896](https://github.com/poanetwork/blockscout/pull/1896) - re-query tokens in top nav automplete
- [#1905](https://github.com/poanetwork/blockscout/pull/1905) - fix reorgs, uncles pagination
- [#1904](https://github.com/poanetwork/blockscout/pull/1904) - fix `BLOCK_COUNT_CACHE_TTL` env var type
- [#1915](https://github.com/poanetwork/blockscout/pull/1915) - fallback to 2 latest evm versions
- [#1937](https://github.com/poanetwork/blockscout/pull/1937) - Check the presence of overlap[i] object before retrieving properties from it
- [#1960](https://github.com/poanetwork/blockscout/pull/1960) - do not remove bold text in decompiled contacts
- [#1966](https://github.com/poanetwork/blockscout/pull/1966) - fix: add fields for contract filter performance
- [#2017](https://github.com/poanetwork/blockscout/pull/2017) - fix: fix to/from filters on tx list pages
- [#2008](https://github.com/poanetwork/blockscout/pull/2008) - add new function clause for xDai network beneficiaries
- [#2009](https://github.com/poanetwork/blockscout/pull/2009) - addresses page improvements
- [#2027](https://github.com/poanetwork/blockscout/pull/2027) - fix: `BlocksTransactionsMismatch` ignoring blocks without transactions
- [#2062](https://github.com/poanetwork/blockscout/pull/2062) - fix: uniq by hash, instead of transaction
- [#2052](https://github.com/poanetwork/blockscout/pull/2052) - allow bytes32 for name and symbol
- [#2047](https://github.com/poanetwork/blockscout/pull/2047) - fix: show creating internal transactions
- [#2014](https://github.com/poanetwork/blockscout/pull/2014) - fix: use better queries for listLogs endpoint
- [#2027](https://github.com/poanetwork/blockscout/pull/2027) - fix: `BlocksTransactionsMismatch` ignoring blocks without transactions
- [#2070](https://github.com/poanetwork/blockscout/pull/2070) - reduce `max_concurrency` of `BlocksTransactionsMismatch` fetcher
- [#2083](https://github.com/poanetwork/blockscout/pull/2083) - allow total_difficuly to be nil
- [#2086](https://github.com/poanetwork/blockscout/pull/2086) - fix geth's staticcall without output

### Chore

- [#1900](https://github.com/poanetwork/blockscout/pull/1900) - SUPPORTED_CHAINS ENV var
- [#1958](https://github.com/poanetwork/blockscout/pull/1958) - Default value for release link env var
- [#1964](https://github.com/poanetwork/blockscout/pull/1964) - ALLOWED_EVM_VERSIONS env var
- [#1975](https://github.com/poanetwork/blockscout/pull/1975) - add log index to transaction view
- [#1988](https://github.com/poanetwork/blockscout/pull/1988) - Fix wrong parity tasks names in Circle CI
- [#2000](https://github.com/poanetwork/blockscout/pull/2000) - docker/Makefile: always set a container name
- [#2018](https://github.com/poanetwork/blockscout/pull/2018) - Use PORT env variable in dev config
- [#2055](https://github.com/poanetwork/blockscout/pull/2055) - Increase timeout for geth indexers
- [#2069](https://github.com/poanetwork/blockscout/pull/2069) - Docsify integration: static docs page generation


## 1.3.15-beta

### Features

- [#1857](https://github.com/poanetwork/blockscout/pull/1857) - Re-implement Geth JS internal transaction tracer in Elixir
- [#1989](https://github.com/poanetwork/blockscout/pull/1989) - fix: consolidate address w/ balance one at a time
- [#2002](https://github.com/poanetwork/blockscout/pull/2002) - Get estimated count of blocks when cache is empty

### Fixes

- [#1869](https://github.com/poanetwork/blockscout/pull/1869) - Fix output and gas extraction in JS tracer for Geth
- [#1992](https://github.com/poanetwork/blockscout/pull/1992) - fix: support https for wobserver polling
- [#2027](https://github.com/poanetwork/blockscout/pull/2027) - fix: `BlocksTransactionsMismatch` ignoring blocks without transactions


## 1.3.14-beta

- [#1812](https://github.com/poanetwork/blockscout/pull/1812) - add pagination to addresses page
- [#1920](https://github.com/poanetwork/blockscout/pull/1920) - fix: remove source code fields from list endpoint
- [#1876](https://github.com/poanetwork/blockscout/pull/1876) - async calculate a count of blocks

### Fixes

- [#1917](https://github.com/poanetwork/blockscout/pull/1917) - Force block refetch if transaction is re-collated in a different block

### Chore

- [#1892](https://github.com/poanetwork/blockscout/pull/1892) - Remove temporary worker modules


## 1.3.13-beta

### Features

- [#1933](https://github.com/poanetwork/blockscout/pull/1933) - add eth_BlockNumber json rpc method

### Fixes

- [#1875](https://github.com/poanetwork/blockscout/pull/1875) - fix: resolve false positive constructor arguments
- [#1881](https://github.com/poanetwork/blockscout/pull/1881) - fix: store solc versions locally for performance
- [#1898](https://github.com/poanetwork/blockscout/pull/1898) - check if the constructor has arguments before verifying constructor arguments


## 1.3.12-beta

Reverting of synchronous block counter, implemented in #1848


## 1.3.11-beta

### Features

- [#1815](https://github.com/poanetwork/blockscout/pull/1815) - Be able to search without prefix "0x"
- [#1813](https://github.com/poanetwork/blockscout/pull/1813) - Add total blocks counter to the main page
- [#1806](https://github.com/poanetwork/blockscout/pull/1806) - Verify contracts with a post request
- [#1848](https://github.com/poanetwork/blockscout/pull/1848) - Add cache for block counter

### Fixes

- [#1829](https://github.com/poanetwork/blockscout/pull/1829) - Handle nil quantities in block decoding routine
- [#1830](https://github.com/poanetwork/blockscout/pull/1830) - Make block size field nullable
- [#1840](https://github.com/poanetwork/blockscout/pull/1840) - Handle case when total supply is nil
- [#1838](https://github.com/poanetwork/blockscout/pull/1838) - Block counter calculates only consensus blocks

### Chore

- [#1814](https://github.com/poanetwork/blockscout/pull/1814) - Clear build artefacts script
- [#1837](https://github.com/poanetwork/blockscout/pull/1837) - Add -f flag to clear_build.sh script delete static folder


## 1.3.10-beta

### Features

- [#1739](https://github.com/poanetwork/blockscout/pull/1739) - highlight decompiled source code
- [#1696](https://github.com/poanetwork/blockscout/pull/1696) - full-text search by tokens
- [#1742](https://github.com/poanetwork/blockscout/pull/1742) - Support RSK
- [#1777](https://github.com/poanetwork/blockscout/pull/1777) - show ERC-20 token transfer info on transaction page
- [#1770](https://github.com/poanetwork/blockscout/pull/1770) - set a websocket keepalive from config
- [#1789](https://github.com/poanetwork/blockscout/pull/1789) - add ERC-721 info to transaction overview page
- [#1801](https://github.com/poanetwork/blockscout/pull/1801) - Staking pools fetching

### Fixes

 - [#1724](https://github.com/poanetwork/blockscout/pull/1724) - Remove internal tx and token balance fetching from realtime fetcher
 - [#1727](https://github.com/poanetwork/blockscout/pull/1727) - add logs pagination in rpc api
 - [#1740](https://github.com/poanetwork/blockscout/pull/1740) - fix empty block time
 - [#1743](https://github.com/poanetwork/blockscout/pull/1743) - sort decompiled smart contracts in lexicographical order
 - [#1756](https://github.com/poanetwork/blockscout/pull/1756) - add today's token balance from the previous value
 - [#1769](https://github.com/poanetwork/blockscout/pull/1769) - add timestamp to block overview
 - [#1768](https://github.com/poanetwork/blockscout/pull/1768) - fix first block parameter
 - [#1778](https://github.com/poanetwork/blockscout/pull/1778) - Make websocket optional for realtime fetcher
 - [#1790](https://github.com/poanetwork/blockscout/pull/1790) - fix constructor arguments verification
 - [#1793](https://github.com/poanetwork/blockscout/pull/1793) - fix top nav autocomplete
 - [#1795](https://github.com/poanetwork/blockscout/pull/1795) - fix line numbers for decompiled contracts
 - [#1803](https://github.com/poanetwork/blockscout/pull/1803) - use coinmarketcap for total_supply by default
 - [#1802](https://github.com/poanetwork/blockscout/pull/1802) - make coinmarketcap's number of pages configurable
 - [#1799](https://github.com/poanetwork/blockscout/pull/1799) - Use eth_getUncleByBlockHashAndIndex for uncle block fetching
 - [#1531](https://github.com/poanetwork/blockscout/pull/1531) - docker: fix dockerFile for secp256k1 building
 - [#1835](https://github.com/poanetwork/blockscout/pull/1835) - fix: ignore `pong` messages without error

### Chore

 - [#1804](https://github.com/poanetwork/blockscout/pull/1804) - (Chore) Divide chains by Mainnet/Testnet in menu
 - [#1783](https://github.com/poanetwork/blockscout/pull/1783) - Update README with the chains that use Blockscout
 - [#1780](https://github.com/poanetwork/blockscout/pull/1780) - Update link to the Github repo in the footer
 - [#1757](https://github.com/poanetwork/blockscout/pull/1757) - Change twitter acc link to official Blockscout acc twitter
 - [#1749](https://github.com/poanetwork/blockscout/pull/1749) - Replace the link in the footer with the official POA announcements tg channel link
 - [#1718](https://github.com/poanetwork/blockscout/pull/1718) - Flatten indexer module hierarchy and supervisor tree
 - [#1753](https://github.com/poanetwork/blockscout/pull/1753) - Add a check mark to decompiled contract tab
 - [#1744](https://github.com/poanetwork/blockscout/pull/1744) - remove `0x0..0` from tests
 - [#1763](https://github.com/poanetwork/blockscout/pull/1763) - Describe indexer structure and list existing fetchers
 - [#1800](https://github.com/poanetwork/blockscout/pull/1800) - Disable lazy logging check in Credo


## 1.3.9-beta

### Features

 - [#1662](https://github.com/poanetwork/blockscout/pull/1662) - allow specifying number of optimization runs
 - [#1654](https://github.com/poanetwork/blockscout/pull/1654) - add decompiled code tab
 - [#1661](https://github.com/poanetwork/blockscout/pull/1661) - try to compile smart contract with the latest evm version
 - [#1665](https://github.com/poanetwork/blockscout/pull/1665) - Add contract verification RPC endpoint.
 - [#1706](https://github.com/poanetwork/blockscout/pull/1706) - allow setting update interval for addresses with b

### Fixes

 - [#1669](https://github.com/poanetwork/blockscout/pull/1669) - do not fail if multiple matching tokens are found
 - [#1691](https://github.com/poanetwork/blockscout/pull/1691) - decrease token metadata update interval
 - [#1688](https://github.com/poanetwork/blockscout/pull/1688) - do not fail if failure reason is atom
 - [#1692](https://github.com/poanetwork/blockscout/pull/1692) - exclude decompiled smart contract from encoding
 - [#1684](https://github.com/poanetwork/blockscout/pull/1684) - Discard child block with parent_hash not matching hash of imported block
 - [#1699](https://github.com/poanetwork/blockscout/pull/1699) - use seconds as transaction cache period measure
 - [#1697](https://github.com/poanetwork/blockscout/pull/1697) - fix failing in rpc if balance is empty
 - [#1711](https://github.com/poanetwork/blockscout/pull/1711) - rescue failing repo in block number cache update
 - [#1712](https://github.com/poanetwork/blockscout/pull/1712) - do not set contract code from transaction input
 - [#1714](https://github.com/poanetwork/blockscout/pull/1714) - fix average block time calculation

### Chore

 - [#1693](https://github.com/poanetwork/blockscout/pull/1693) - Add a checklist to the PR template


## 1.3.8-beta

### Features

 - [#1611](https://github.com/poanetwork/blockscout/pull/1611) - allow setting the first indexing block
 - [#1596](https://github.com/poanetwork/blockscout/pull/1596) - add endpoint to create decompiled contracts
 - [#1634](https://github.com/poanetwork/blockscout/pull/1634) - add transaction count cache

### Fixes

 - [#1630](https://github.com/poanetwork/blockscout/pull/1630) - (Fix) colour for release link in the footer
 - [#1621](https://github.com/poanetwork/blockscout/pull/1621) - Modify query to fetch failed contract creations
 - [#1614](https://github.com/poanetwork/blockscout/pull/1614) - Do not fetch burn address token balance
 - [#1639](https://github.com/poanetwork/blockscout/pull/1614) - Optimize token holder count updates when importing address current balances
 - [#1643](https://github.com/poanetwork/blockscout/pull/1643) - Set internal_transactions_indexed_at for empty blocks
 - [#1647](https://github.com/poanetwork/blockscout/pull/1647) - Fix typo in view
 - [#1650](https://github.com/poanetwork/blockscout/pull/1650) - Add petersburg evm version to smart contract verifier
 - [#1657](https://github.com/poanetwork/blockscout/pull/1657) - Force consensus loss for parent block if its hash mismatches parent_hash

### Chore


## 1.3.7-beta

### Features

### Fixes

 - [#1615](https://github.com/poanetwork/blockscout/pull/1615) - Add more logging to code fixer process
 - [#1613](https://github.com/poanetwork/blockscout/pull/1613) - Fix USD fee value
 - [#1577](https://github.com/poanetwork/blockscout/pull/1577) - Add process to fix contract with code
 - [#1583](https://github.com/poanetwork/blockscout/pull/1583) - Chunk JSON-RPC batches in case connection times out

### Chore

 - [#1610](https://github.com/poanetwork/blockscout/pull/1610) - Add PIRL to Readme


## 1.3.6-beta

### Features

 - [#1589](https://github.com/poanetwork/blockscout/pull/1589) - RPC endpoint to list addresses
 - [#1567](https://github.com/poanetwork/blockscout/pull/1567) - Allow setting different configuration just for realtime fetcher
 - [#1562](https://github.com/poanetwork/blockscout/pull/1562) - Add incoming transactions count to contract view
 - [#1608](https://github.com/poanetwork/blockscout/pull/1608) - Add listcontracts RPC Endpoint

### Fixes

 - [#1595](https://github.com/poanetwork/blockscout/pull/1595) - Reduce block_rewards in the catchup fetcher
 - [#1590](https://github.com/poanetwork/blockscout/pull/1590) - Added guard for fetching blocks with invalid number
 - [#1588](https://github.com/poanetwork/blockscout/pull/1588) - Fix usd value on address page
 - [#1586](https://github.com/poanetwork/blockscout/pull/1586) - Exact timestamp display
 - [#1581](https://github.com/poanetwork/blockscout/pull/1581) - Consider `creates` param when fetching transactions
 - [#1559](https://github.com/poanetwork/blockscout/pull/1559) - Change v column type for Transactions table

### Chore

 - [#1579](https://github.com/poanetwork/blockscout/pull/1579) - Add SpringChain to the list of Additional Chains Utilizing BlockScout
 - [#1578](https://github.com/poanetwork/blockscout/pull/1578) - Refine contributing procedure
 - [#1572](https://github.com/poanetwork/blockscout/pull/1572) - Add option to disable block rewards in indexer config


## 1.3.5-beta

### Features

 - [#1560](https://github.com/poanetwork/blockscout/pull/1560) - Allow executing smart contract functions in arbitrarily sized batches
 - [#1543](https://github.com/poanetwork/blockscout/pull/1543) - Use trace_replayBlockTransactions API for faster tracing
 - [#1558](https://github.com/poanetwork/blockscout/pull/1558) - Allow searching by token symbol
 - [#1551](https://github.com/poanetwork/blockscout/pull/1551) Exact date and time for Transaction details page
 - [#1547](https://github.com/poanetwork/blockscout/pull/1547) - Verify smart contracts with evm versions
 - [#1540](https://github.com/poanetwork/blockscout/pull/1540) - Fetch ERC721 token balances if sender is '0x0..0'
 - [#1539](https://github.com/poanetwork/blockscout/pull/1539) - Add the link to release in the footer
 - [#1519](https://github.com/poanetwork/blockscout/pull/1519) - Create contract methods
 - [#1496](https://github.com/poanetwork/blockscout/pull/1496) - Remove dropped/replaced transactions in pending transactions list
 - [#1492](https://github.com/poanetwork/blockscout/pull/1492) - Disable usd value for an empty exchange rate
 - [#1466](https://github.com/poanetwork/blockscout/pull/1466) - Decoding candidates for unverified contracts

### Fixes
 - [#1545](https://github.com/poanetwork/blockscout/pull/1545) - Fix scheduling of latest block polling in Realtime Fetcher
 - [#1554](https://github.com/poanetwork/blockscout/pull/1554) - Encode integer parameters when calling smart contract functions
 - [#1537](https://github.com/poanetwork/blockscout/pull/1537) - Fix test that depended on date
 - [#1534](https://github.com/poanetwork/blockscout/pull/1534) - Render a nicer error when creator cannot be determined
 - [#1527](https://github.com/poanetwork/blockscout/pull/1527) - Add index to value_fetched_at
 - [#1518](https://github.com/poanetwork/blockscout/pull/1518) - Select only distinct failed transactions
 - [#1516](https://github.com/poanetwork/blockscout/pull/1516) - Fix coin balance params reducer for pending transaction
 - [#1511](https://github.com/poanetwork/blockscout/pull/1511) - Set correct log level for production
 - [#1510](https://github.com/poanetwork/blockscout/pull/1510) - Fix test that fails every 1st day of the month
 - [#1509](https://github.com/poanetwork/blockscout/pull/1509) - Add index to blocks' consensus
 - [#1508](https://github.com/poanetwork/blockscout/pull/1508) - Remove duplicated indexes
 - [#1505](https://github.com/poanetwork/blockscout/pull/1505) - Use https instead of ssh for absinthe libs
 - [#1501](https://github.com/poanetwork/blockscout/pull/1501) - Constructor_arguments must be type `text`
 - [#1498](https://github.com/poanetwork/blockscout/pull/1498) - Add index for created_contract_address_hash in transactions
 - [#1493](https://github.com/poanetwork/blockscout/pull/1493) - Do not do work in process initialization
 - [#1487](https://github.com/poanetwork/blockscout/pull/1487) - Limit geth sync to 128 blocks
 - [#1484](https://github.com/poanetwork/blockscout/pull/1484) - Allow decoding input as utf-8
 - [#1479](https://github.com/poanetwork/blockscout/pull/1479) - Remove smoothing from coin balance chart

### Chore
 - [https://github.com/poanetwork/blockscout/pull/1532](https://github.com/poanetwork/blockscout/pull/1532) - Upgrade elixir to 1.8.1
 - [https://github.com/poanetwork/blockscout/pull/1553](https://github.com/poanetwork/blockscout/pull/1553) - Dockerfile: remove 1.7.1 version pin FROM bitwalker/alpine-elixir-phoenix
 - [https://github.com/poanetwork/blockscout/pull/1465](https://github.com/poanetwork/blockscout/pull/1465) - Resolve lodash security alert<|MERGE_RESOLUTION|>--- conflicted
+++ resolved
@@ -4,11 +4,8 @@
 - [#3157](https://github.com/poanetwork/blockscout/pull/3157) - Read methods of implementation on proxy contract
 
 ### Fixes
-<<<<<<< HEAD
+- [#3168](https://github.com/poanetwork/blockscout/pull/3168) - Eliminate internal server error at /accounts page with token-bridge type of supply and inexistent bridge contracts
 - [#3169](https://github.com/poanetwork/blockscout/pull/3169) - Fix for verification of contracts defined in genesis block
-=======
-- [#3168](https://github.com/poanetwork/blockscout/pull/3168) - Eliminate internal server error at /accounts page with token-bridge type of supply and inexistent bridge contracts
->>>>>>> 335aebe1
 
 ### Chore
 
