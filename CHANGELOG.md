## Current

### Features
<<<<<<< HEAD
- [#2671](https://github.com/poanetwork/blockscout/pull/2671) - fixed buttons color at smart contract section
- [#2672](https://github.com/poanetwork/blockscout/pull/2672) - added new theme for xUSDT 

### Fixes
=======
- [#2679](https://github.com/poanetwork/blockscout/pull/2679) - added fixed height for card chain blocks and card chain transactions 
- [#2678](https://github.com/poanetwork/blockscout/pull/2678) - fixed dashboard banner height bug
- [#2672](https://github.com/poanetwork/blockscout/pull/2672) - added new theme for xUSDT 
- [#2663](https://github.com/poanetwork/blockscout/pull/2663) - Fetch address counters in parallel

### Fixes
- [#2682](https://github.com/poanetwork/blockscout/pull/2682) - Use Task.start instead of Task.async in caches
>>>>>>> 3ccbb1bc

### Chore


## 2.0.4-beta

### Features
- [#2636](https://github.com/poanetwork/blockscout/pull/2636) - Execute all address' transactions page queries in parallel
- [#2596](https://github.com/poanetwork/blockscout/pull/2596) - support AuRa's empty step reward type
- [#2588](https://github.com/poanetwork/blockscout/pull/2588) - add verification submission comment
- [#2505](https://github.com/poanetwork/blockscout/pull/2505) - support POA Network emission rewards
- [#2581](https://github.com/poanetwork/blockscout/pull/2581) - Add generic Map-like Cache behaviour and implementation
- [#2561](https://github.com/poanetwork/blockscout/pull/2561) - Add token's type to the response of tokenlist method
- [#2555](https://github.com/poanetwork/blockscout/pull/2555) - find and show decoding candidates for logs
- [#2499](https://github.com/poanetwork/blockscout/pull/2499) - import emission reward ranges
- [#2497](https://github.com/poanetwork/blockscout/pull/2497) - Add generic Ordered Cache behaviour and implementation

### Fixes
- [#2659](https://github.com/poanetwork/blockscout/pull/2659) - Multipurpose front-end part update
- [#2640](https://github.com/poanetwork/blockscout/pull/2640) - SVG network icons
- [#2635](https://github.com/poanetwork/blockscout/pull/2635) - optimize ERC721 inventory query
- [#2626](https://github.com/poanetwork/blockscout/pull/2626) - Fixing 2 Mobile UI Issues
- [#2623](https://github.com/poanetwork/blockscout/pull/2623) - fix a blinking test
- [#2616](https://github.com/poanetwork/blockscout/pull/2616) - deduplicate coin history records by delta
- [#2613](https://github.com/poanetwork/blockscout/pull/2613) - fix getminedblocks rpc endpoint
- [#2612](https://github.com/poanetwork/blockscout/pull/2612) - Add cache updating independently from Indexer
- [#2610](https://github.com/poanetwork/blockscout/pull/2610) - use CoinGecko instead of CoinMarketcap for exchange rates
- [#2592](https://github.com/poanetwork/blockscout/pull/2592) - process new metadata format for whisper
- [#2591](https://github.com/poanetwork/blockscout/pull/2591) - Fix url error in API page
- [#2572](https://github.com/poanetwork/blockscout/pull/2572) - Ease non-critical css
- [#2570](https://github.com/poanetwork/blockscout/pull/2570) - Network icons preload
- [#2569](https://github.com/poanetwork/blockscout/pull/2569) - do not fetch emission rewards for transactions csv exporter
- [#2568](https://github.com/poanetwork/blockscout/pull/2568) - filter pending token transfers
- [#2564](https://github.com/poanetwork/blockscout/pull/2564) - fix first page button for uncles and reorgs
- [#2563](https://github.com/poanetwork/blockscout/pull/2563) - Fix view less transfers button
- [#2538](https://github.com/poanetwork/blockscout/pull/2538) - fetch the last not empty coin balance records
- [#2468](https://github.com/poanetwork/blockscout/pull/2468) - fix confirmations for non consensus blocks

### Chore
- [#2646](https://github.com/poanetwork/blockscout/pull/2646) - Added Xerom to list of Additional Chains using BlockScout
- [#2634](https://github.com/poanetwork/blockscout/pull/2634) - add Lukso to networks dropdown
- [#2617](https://github.com/poanetwork/blockscout/pull/2617) - skip cache update if there are no blocks inserted
- [#2611](https://github.com/poanetwork/blockscout/pull/2611) - fix js dependency vulnerabilities
- [#2594](https://github.com/poanetwork/blockscout/pull/2594) - do not start genesis data fetching periodically
- [#2590](https://github.com/poanetwork/blockscout/pull/2590) - restore backward compatablity with old releases
- [#2577](https://github.com/poanetwork/blockscout/pull/2577) - Need recompile column in the env vars table
- [#2574](https://github.com/poanetwork/blockscout/pull/2574) - limit request body in json rpc error
- [#2566](https://github.com/poanetwork/blockscout/pull/2566) - upgrade absinthe phoenix


## 2.0.3-beta

### Features
- [#2433](https://github.com/poanetwork/blockscout/pull/2433) - Add a functionality to try Eth RPC methods in the documentation
- [#2529](https://github.com/poanetwork/blockscout/pull/2529) - show both eth value and token transfers on transaction overview page
- [#2376](https://github.com/poanetwork/blockscout/pull/2376) - Split API and WebApp routes
- [#2477](https://github.com/poanetwork/blockscout/pull/2477) - aggregate token transfers on transaction page
- [#2458](https://github.com/poanetwork/blockscout/pull/2458) - Add LAST_BLOCK var to add ability indexing in the range of blocks
- [#2456](https://github.com/poanetwork/blockscout/pull/2456) - fetch pending transactions for geth
- [#2403](https://github.com/poanetwork/blockscout/pull/2403) - Return gasPrice field at the result of gettxinfo method

### Fixes
- [#2562](https://github.com/poanetwork/blockscout/pull/2562) - Fix dark theme flickering
- [#2560](https://github.com/poanetwork/blockscout/pull/2560) - fix slash before not empty path in docs
- [#2559](https://github.com/poanetwork/blockscout/pull/2559) - fix rsk total supply for empty exchange rate
- [#2553](https://github.com/poanetwork/blockscout/pull/2553) - Dark theme import to the end of sass
- [#2550](https://github.com/poanetwork/blockscout/pull/2550) - correctly encode decimal values for frontend
- [#2549](https://github.com/poanetwork/blockscout/pull/2549) - Fix wrong colour of tooltip
- [#2548](https://github.com/poanetwork/blockscout/pull/2548) - CSS preload support in Firefox
- [#2547](https://github.com/poanetwork/blockscout/pull/2547) - do not show eth value if it's zero on the transaction overview page
- [#2543](https://github.com/poanetwork/blockscout/pull/2543) - do not hide search input during logs search
- [#2524](https://github.com/poanetwork/blockscout/pull/2524) - fix dark theme validator data styles
- [#2532](https://github.com/poanetwork/blockscout/pull/2532) - don't show empty token transfers on the transaction overview page
- [#2528](https://github.com/poanetwork/blockscout/pull/2528) - fix coin history chart data
- [#2520](https://github.com/poanetwork/blockscout/pull/2520) - Hide loading message when fetching is failed
- [#2523](https://github.com/poanetwork/blockscout/pull/2523) - Avoid importing internal_transactions of pending transactions
- [#2519](https://github.com/poanetwork/blockscout/pull/2519) - enable `First` page button in pagination
- [#2518](https://github.com/poanetwork/blockscout/pull/2518) - create suggested indexes
- [#2517](https://github.com/poanetwork/blockscout/pull/2517) - remove duplicate indexes
- [#2515](https://github.com/poanetwork/blockscout/pull/2515) - do not aggregate NFT token transfers
- [#2514](https://github.com/poanetwork/blockscout/pull/2514) - Isolating of staking dapp css && extracting of non-critical css
- [#2512](https://github.com/poanetwork/blockscout/pull/2512) - alert link fix
- [#2509](https://github.com/poanetwork/blockscout/pull/2509) - value-ticker gaps fix
- [#2508](https://github.com/poanetwork/blockscout/pull/2508) - logs view columns fix
- [#2506](https://github.com/poanetwork/blockscout/pull/2506) - fix two active tab in the top menu
- [#2503](https://github.com/poanetwork/blockscout/pull/2503) - Mitigate autocompletion library influence to page loading performance
- [#2502](https://github.com/poanetwork/blockscout/pull/2502) - increase reward task timeout
- [#2463](https://github.com/poanetwork/blockscout/pull/2463) - dark theme fixes
- [#2496](https://github.com/poanetwork/blockscout/pull/2496) - fix docker build
- [#2495](https://github.com/poanetwork/blockscout/pull/2495) - fix logs for indexed chain
- [#2459](https://github.com/poanetwork/blockscout/pull/2459) - fix top addresses query
- [#2425](https://github.com/poanetwork/blockscout/pull/2425) - Force to show address view for checksummed address even if it is not in DB
- [#2551](https://github.com/poanetwork/blockscout/pull/2551) - Correctly handle dynamically created Bootstrap tooltips

### Chore
- [#2554](https://github.com/poanetwork/blockscout/pull/2554) - remove extra slash for endpoint url in docs
- [#2552](https://github.com/poanetwork/blockscout/pull/2552) - remove brackets for token holders percentage
- [#2507](https://github.com/poanetwork/blockscout/pull/2507) - update minor version of ecto, ex_machina, phoenix_live_reload
- [#2516](https://github.com/poanetwork/blockscout/pull/2516) - update absinthe plug from fork
- [#2473](https://github.com/poanetwork/blockscout/pull/2473) - get rid of cldr warnings
- [#2402](https://github.com/poanetwork/blockscout/pull/2402) - bump otp version to 22.0
- [#2492](https://github.com/poanetwork/blockscout/pull/2492) - hide decoded row if event is not decoded
- [#2490](https://github.com/poanetwork/blockscout/pull/2490) - enable credo duplicated code check
- [#2432](https://github.com/poanetwork/blockscout/pull/2432) - bump credo version
- [#2457](https://github.com/poanetwork/blockscout/pull/2457) - update mix.lock
- [#2435](https://github.com/poanetwork/blockscout/pull/2435) - Replace deprecated extract-text-webpack-plugin with mini-css-extract-plugin
- [#2450](https://github.com/poanetwork/blockscout/pull/2450) - Fix clearance of logs and node_modules folders in clearing script
- [#2434](https://github.com/poanetwork/blockscout/pull/2434) - get rid of timex warnings
- [#2402](https://github.com/poanetwork/blockscout/pull/2402) - bump otp version to 22.0
- [#2373](https://github.com/poanetwork/blockscout/pull/2373) - Add script to validate internal_transactions constraint for large DBs


## 2.0.2-beta

### Features
- [#2412](https://github.com/poanetwork/blockscout/pull/2412) - dark theme
- [#2399](https://github.com/poanetwork/blockscout/pull/2399) - decode verified smart contract's logs
- [#2391](https://github.com/poanetwork/blockscout/pull/2391) - Controllers Improvements
- [#2379](https://github.com/poanetwork/blockscout/pull/2379) - Disable network selector when is empty
- [#2374](https://github.com/poanetwork/blockscout/pull/2374) - decode constructor arguments for verified smart contracts
- [#2366](https://github.com/poanetwork/blockscout/pull/2366) - paginate eth logs
- [#2360](https://github.com/poanetwork/blockscout/pull/2360) - add default evm version to smart contract verification
- [#2352](https://github.com/poanetwork/blockscout/pull/2352) - Fetch rewards in parallel with transactions
- [#2294](https://github.com/poanetwork/blockscout/pull/2294) - add healthy block period checking endpoint
- [#2324](https://github.com/poanetwork/blockscout/pull/2324) - set timeout for loading message on the main page

### Fixes
- [#2421](https://github.com/poanetwork/blockscout/pull/2421) - Fix hiding of loader for txs on the main page
- [#2420](https://github.com/poanetwork/blockscout/pull/2420) - fetch data from cache in healthy endpoint
- [#2416](https://github.com/poanetwork/blockscout/pull/2416) - Fix "page not found" handling in the router
- [#2413](https://github.com/poanetwork/blockscout/pull/2413) - remove outer tables for decoded data
- [#2410](https://github.com/poanetwork/blockscout/pull/2410) - preload smart contract for logs decoding
- [#2405](https://github.com/poanetwork/blockscout/pull/2405) - added templates for table loader and tile loader
- [#2398](https://github.com/poanetwork/blockscout/pull/2398) - show only one decoded candidate
- [#2389](https://github.com/poanetwork/blockscout/pull/2389) - Reduce Lodash lib size (86% of lib methods are not used)
- [#2388](https://github.com/poanetwork/blockscout/pull/2388) - add create2 support to geth's js tracer
- [#2387](https://github.com/poanetwork/blockscout/pull/2387) - fix not existing keys in transaction json rpc
- [#2378](https://github.com/poanetwork/blockscout/pull/2378) - Page performance: exclude moment.js localization files except EN, remove unused css
- [#2368](https://github.com/poanetwork/blockscout/pull/2368) - add two columns of smart contract info
- [#2375](https://github.com/poanetwork/blockscout/pull/2375) - Update created_contract_code_indexed_at on transaction import conflict
- [#2346](https://github.com/poanetwork/blockscout/pull/2346) - Avoid fetching internal transactions of blocks that still need refetching
- [#2350](https://github.com/poanetwork/blockscout/pull/2350) - fix invalid User agent headers
- [#2345](https://github.com/poanetwork/blockscout/pull/2345) - do not override existing market records
- [#2337](https://github.com/poanetwork/blockscout/pull/2337) - set url params for prod explicitly
- [#2341](https://github.com/poanetwork/blockscout/pull/2341) - fix transaction input json encoding
- [#2311](https://github.com/poanetwork/blockscout/pull/2311) - fix market history overriding with zeroes
- [#2310](https://github.com/poanetwork/blockscout/pull/2310) - parse url for api docs
- [#2299](https://github.com/poanetwork/blockscout/pull/2299) - fix interpolation in error message
- [#2303](https://github.com/poanetwork/blockscout/pull/2303) - fix transaction csv download link
- [#2304](https://github.com/poanetwork/blockscout/pull/2304) - footer grid fix for md resolution
- [#2291](https://github.com/poanetwork/blockscout/pull/2291) - dashboard fix for md resolution, transactions load fix, block info row fix, addresses page issue, check mark issue
- [#2326](https://github.com/poanetwork/blockscout/pull/2326) - fix nested constructor arguments

### Chore
- [#2422](https://github.com/poanetwork/blockscout/pull/2422) - check if address_id is binary in token_transfers_csv endpoint
- [#2418](https://github.com/poanetwork/blockscout/pull/2418) - Remove parentheses in market cap percentage
- [#2401](https://github.com/poanetwork/blockscout/pull/2401) - add ENV vars to manage updating period of average block time and market history cache
- [#2363](https://github.com/poanetwork/blockscout/pull/2363) - add parameters example for eth rpc
- [#2342](https://github.com/poanetwork/blockscout/pull/2342) - Upgrade Postgres image version in Docker setup
- [#2325](https://github.com/poanetwork/blockscout/pull/2325) - Reduce function input to address' hash only where possible
- [#2323](https://github.com/poanetwork/blockscout/pull/2323) - Group Explorer caches
- [#2305](https://github.com/poanetwork/blockscout/pull/2305) - Improve Address controllers
- [#2302](https://github.com/poanetwork/blockscout/pull/2302) - fix names for xDai source
- [#2289](https://github.com/poanetwork/blockscout/pull/2289) - Optional websockets for dev environment
- [#2307](https://github.com/poanetwork/blockscout/pull/2307) - add GoJoy to README
- [#2293](https://github.com/poanetwork/blockscout/pull/2293) - remove request idle timeout configuration
- [#2255](https://github.com/poanetwork/blockscout/pull/2255) - bump elixir version to 1.9.0


## 2.0.1-beta

### Features
- [#2283](https://github.com/poanetwork/blockscout/pull/2283) - Add transactions cache
- [#2182](https://github.com/poanetwork/blockscout/pull/2182) - add market history cache
- [#2109](https://github.com/poanetwork/blockscout/pull/2109) - use bigger updates instead of `Multi` transactions in BlocksTransactionsMismatch
- [#2075](https://github.com/poanetwork/blockscout/pull/2075) - add blocks cache
- [#2151](https://github.com/poanetwork/blockscout/pull/2151) - hide dropdown menu then other networks list is empty
- [#2191](https://github.com/poanetwork/blockscout/pull/2191) - allow to configure token metadata update interval
- [#2146](https://github.com/poanetwork/blockscout/pull/2146) - feat: add eth_getLogs rpc endpoint
- [#2216](https://github.com/poanetwork/blockscout/pull/2216) - Improve token's controllers by avoiding unnecessary preloads
- [#2235](https://github.com/poanetwork/blockscout/pull/2235) - save and show additional validation fields to smart contract
- [#2190](https://github.com/poanetwork/blockscout/pull/2190) - show all token transfers
- [#2193](https://github.com/poanetwork/blockscout/pull/2193) - feat: add BLOCKSCOUT_HOST, and use it in API docs
- [#2266](https://github.com/poanetwork/blockscout/pull/2266) - allow excluding uncles from average block time calculation

### Fixes
- [#2290](https://github.com/poanetwork/blockscout/pull/2290) - Add eth_get_balance.json to AddressView's render
- [#2286](https://github.com/poanetwork/blockscout/pull/2286) - banner stats issues on sm resolutions, transactions title issue
- [#2284](https://github.com/poanetwork/blockscout/pull/2284) - add 404 status for not existing pages
- [#2244](https://github.com/poanetwork/blockscout/pull/2244) - fix internal transactions failing to be indexed because of constraint
- [#2281](https://github.com/poanetwork/blockscout/pull/2281) - typo issues, dropdown issues
- [#2278](https://github.com/poanetwork/blockscout/pull/2278) - increase threshold for scientific notation
- [#2275](https://github.com/poanetwork/blockscout/pull/2275) - Description for networks selector
- [#2263](https://github.com/poanetwork/blockscout/pull/2263) - added an ability to close network selector on outside click
- [#2257](https://github.com/poanetwork/blockscout/pull/2257) - 'download csv' button added to different tabs
- [#2242](https://github.com/poanetwork/blockscout/pull/2242) - added styles for 'download csv' button
- [#2261](https://github.com/poanetwork/blockscout/pull/2261) - header logo aligned to the center properly
- [#2254](https://github.com/poanetwork/blockscout/pull/2254) - search length issue, tile link wrapping issue
- [#2238](https://github.com/poanetwork/blockscout/pull/2238) - header content alignment issue, hide navbar on outside click
- [#2229](https://github.com/poanetwork/blockscout/pull/2229) - gap issue between qr and copy button in token transfers, top cards width and height issue
- [#2201](https://github.com/poanetwork/blockscout/pull/2201) - footer columns fix
- [#2179](https://github.com/poanetwork/blockscout/pull/2179) - fix docker build error
- [#2165](https://github.com/poanetwork/blockscout/pull/2165) - sort blocks by timestamp when calculating average block time
- [#2175](https://github.com/poanetwork/blockscout/pull/2175) - fix coinmarketcap response errors
- [#2164](https://github.com/poanetwork/blockscout/pull/2164) - fix large numbers in balance view card
- [#2155](https://github.com/poanetwork/blockscout/pull/2155) - fix pending transaction query
- [#2183](https://github.com/poanetwork/blockscout/pull/2183) - tile content aligning for mobile resolution fix, dai logo fix
- [#2162](https://github.com/poanetwork/blockscout/pull/2162) - contract creation tile color changed
- [#2144](https://github.com/poanetwork/blockscout/pull/2144) - 'page not found' images path fixed for goerli
- [#2142](https://github.com/poanetwork/blockscout/pull/2142) - Removed posdao theme and logo, added 'page not found' image for goerli
- [#2138](https://github.com/poanetwork/blockscout/pull/2138) - badge colors issue, api titles issue
- [#2129](https://github.com/poanetwork/blockscout/pull/2129) - Fix for width of explorer elements
- [#2121](https://github.com/poanetwork/blockscout/pull/2121) - Binding of 404 page
- [#2120](https://github.com/poanetwork/blockscout/pull/2120) - footer links and socials focus color issue
- [#2113](https://github.com/poanetwork/blockscout/pull/2113) - renewed logos for rsk, dai, blockscout; themes color changes for lukso; error images for lukso
- [#2112](https://github.com/poanetwork/blockscout/pull/2112) - themes color improvements, dropdown color issue
- [#2110](https://github.com/poanetwork/blockscout/pull/2110) - themes colors issues, ui issues
- [#2103](https://github.com/poanetwork/blockscout/pull/2103) - ui issues for all themes
- [#2090](https://github.com/poanetwork/blockscout/pull/2090) - updated some ETC theme colors
- [#2096](https://github.com/poanetwork/blockscout/pull/2096) - RSK theme fixes
- [#2093](https://github.com/poanetwork/blockscout/pull/2093) - detect token transfer type for deprecated erc721 spec
- [#2111](https://github.com/poanetwork/blockscout/pull/2111) - improve address transaction controller
- [#2108](https://github.com/poanetwork/blockscout/pull/2108) - fix uncle fetching without full transactions
- [#2128](https://github.com/poanetwork/blockscout/pull/2128) - add new function clause for uncle errors
- [#2123](https://github.com/poanetwork/blockscout/pull/2123) - fix coins percentage view
- [#2119](https://github.com/poanetwork/blockscout/pull/2119) - fix map logging
- [#2130](https://github.com/poanetwork/blockscout/pull/2130) - fix navigation
- [#2148](https://github.com/poanetwork/blockscout/pull/2148) - filter pending logs
- [#2147](https://github.com/poanetwork/blockscout/pull/2147) - add rsk format of checksum
- [#2149](https://github.com/poanetwork/blockscout/pull/2149) - remove pending transaction count
- [#2177](https://github.com/poanetwork/blockscout/pull/2177) - remove duplicate entries from UncleBlock's Fetcher
- [#2169](https://github.com/poanetwork/blockscout/pull/2169) - add more validator reward types for xDai
- [#2173](https://github.com/poanetwork/blockscout/pull/2173) - handle correctly empty transactions
- [#2174](https://github.com/poanetwork/blockscout/pull/2174) - fix reward channel joining
- [#2186](https://github.com/poanetwork/blockscout/pull/2186) - fix net version test
- [#2196](https://github.com/poanetwork/blockscout/pull/2196) - Nethermind client fixes
- [#2237](https://github.com/poanetwork/blockscout/pull/2237) - fix rsk total_supply
- [#2198](https://github.com/poanetwork/blockscout/pull/2198) - reduce transaction status and error constraint
- [#2167](https://github.com/poanetwork/blockscout/pull/2167) - feat: document eth rpc api mimicking endpoints
- [#2225](https://github.com/poanetwork/blockscout/pull/2225) - fix metadata decoding in Solidity 0.5.9 smart contract verification
- [#2204](https://github.com/poanetwork/blockscout/pull/2204) - fix large contract verification
- [#2258](https://github.com/poanetwork/blockscout/pull/2258) - reduce BlocksTransactionsMismatch memory footprint
- [#2247](https://github.com/poanetwork/blockscout/pull/2247) - hide logs search if there are no logs
- [#2248](https://github.com/poanetwork/blockscout/pull/2248) - sort block after query execution for average block time
- [#2249](https://github.com/poanetwork/blockscout/pull/2249) - More transaction controllers improvements
- [#2267](https://github.com/poanetwork/blockscout/pull/2267) - Modify implementation of `where_transaction_has_multiple_internal_transactions`
- [#2270](https://github.com/poanetwork/blockscout/pull/2270) - Remove duplicate params in `Indexer.Fetcher.TokenBalance`
- [#2268](https://github.com/poanetwork/blockscout/pull/2268) - remove not existing assigns in html code
- [#2276](https://github.com/poanetwork/blockscout/pull/2276) - remove port in docs

### Chore
- [#2127](https://github.com/poanetwork/blockscout/pull/2127) - use previouse chromedriver version
- [#2118](https://github.com/poanetwork/blockscout/pull/2118) - show only the last decompiled contract
- [#2255](https://github.com/poanetwork/blockscout/pull/2255) - upgrade elixir version to 1.9.0
- [#2256](https://github.com/poanetwork/blockscout/pull/2256) - use the latest version of chromedriver


## 2.0.0-beta

### Features
- [#2044](https://github.com/poanetwork/blockscout/pull/2044) - New network selector.
- [#2091](https://github.com/poanetwork/blockscout/pull/2091) - Added "Question" modal.
- [#1963](https://github.com/poanetwork/blockscout/pull/1963), [#1959](https://github.com/poanetwork/blockscout/pull/1959), [#1948](https://github.com/poanetwork/blockscout/pull/1948), [#1936](https://github.com/poanetwork/blockscout/pull/1936), [#1925](https://github.com/poanetwork/blockscout/pull/1925), [#1922](https://github.com/poanetwork/blockscout/pull/1922), [#1903](https://github.com/poanetwork/blockscout/pull/1903), [#1874](https://github.com/poanetwork/blockscout/pull/1874), [#1895](https://github.com/poanetwork/blockscout/pull/1895), [#2031](https://github.com/poanetwork/blockscout/pull/2031), [#2073](https://github.com/poanetwork/blockscout/pull/2073), [#2074](https://github.com/poanetwork/blockscout/pull/2074),  - added new themes and logos for poa, eth, rinkeby, goerli, ropsten, kovan, sokol, xdai, etc, rsk and default theme
- [#1726](https://github.com/poanetwork/blockscout/pull/2071) - Updated styles for the new smart contract page.
- [#2081](https://github.com/poanetwork/blockscout/pull/2081) - Tooltip for 'more' button, explorers logos added
- [#2010](https://github.com/poanetwork/blockscout/pull/2010) - added "block not found" and "tx not found pages"
- [#1928](https://github.com/poanetwork/blockscout/pull/1928) - pagination styles were updated
- [#1940](https://github.com/poanetwork/blockscout/pull/1940) - qr modal button and background issue
- [#1907](https://github.com/poanetwork/blockscout/pull/1907) - dropdown color bug fix (lukso theme) and tooltip color bug fix
- [#1859](https://github.com/poanetwork/blockscout/pull/1859) - feat: show raw transaction traces
- [#1941](https://github.com/poanetwork/blockscout/pull/1941) - feat: add on demand fetching and stale attr to rpc
- [#1957](https://github.com/poanetwork/blockscout/pull/1957) - Calculate stakes ratio before insert pools
- [#1956](https://github.com/poanetwork/blockscout/pull/1956) - add logs tab to address
- [#1952](https://github.com/poanetwork/blockscout/pull/1952) - feat: exclude empty contracts by default
- [#1954](https://github.com/poanetwork/blockscout/pull/1954) - feat: use creation init on self destruct
- [#2036](https://github.com/poanetwork/blockscout/pull/2036) - New tables for staking pools and delegators
- [#1974](https://github.com/poanetwork/blockscout/pull/1974) - feat: previous page button logic
- [#1999](https://github.com/poanetwork/blockscout/pull/1999) - load data async on addresses page
- [#1807](https://github.com/poanetwork/blockscout/pull/1807) - New theming capabilites.
- [#2040](https://github.com/poanetwork/blockscout/pull/2040) - Verification links to other explorers for ETH
- [#2037](https://github.com/poanetwork/blockscout/pull/2037) - add address logs search functionality
- [#2012](https://github.com/poanetwork/blockscout/pull/2012) - make all pages pagination async
- [#2064](https://github.com/poanetwork/blockscout/pull/2064) - feat: add fields to tx apis, small cleanups
- [#2100](https://github.com/poanetwork/blockscout/pull/2100) - feat: eth_get_balance rpc endpoint

### Fixes
- [#2228](https://github.com/poanetwork/blockscout/pull/2228) - favorites duplication issues, active radio issue
- [#2207](https://github.com/poanetwork/blockscout/pull/2207) - new 'download csv' button design
- [#2206](https://github.com/poanetwork/blockscout/pull/2206) - added styles for 'Download All Transactions as CSV' button
- [#2099](https://github.com/poanetwork/blockscout/pull/2099) - logs search input width
- [#2098](https://github.com/poanetwork/blockscout/pull/2098) - nav dropdown issue, logo size issue
- [#2082](https://github.com/poanetwork/blockscout/pull/2082) - dropdown styles, tooltip gap fix, 404 page added
- [#2077](https://github.com/poanetwork/blockscout/pull/2077) - ui issues
- [#2072](https://github.com/poanetwork/blockscout/pull/2072) - Fixed checkmarks not showing correctly in tabs.
- [#2066](https://github.com/poanetwork/blockscout/pull/2066) - fixed length of logs search input
- [#2056](https://github.com/poanetwork/blockscout/pull/2056) - log search form styles added
- [#2043](https://github.com/poanetwork/blockscout/pull/2043) - Fixed modal dialog width for 'verify other explorers'
- [#2025](https://github.com/poanetwork/blockscout/pull/2025) - Added a new color to display transactions' errors.
- [#2033](https://github.com/poanetwork/blockscout/pull/2033) - Header nav. dropdown active element color issue
- [#2019](https://github.com/poanetwork/blockscout/pull/2019) - Fixed the missing tx hashes.
- [#2020](https://github.com/poanetwork/blockscout/pull/2020) - Fixed a bug triggered when a second click to a selected tab caused the other tabs to hide.
- [#1944](https://github.com/poanetwork/blockscout/pull/1944) - fixed styles for token's dropdown.
- [#1926](https://github.com/poanetwork/blockscout/pull/1926) - status label alignment
- [#1849](https://github.com/poanetwork/blockscout/pull/1849) - Improve chains menu
- [#1868](https://github.com/poanetwork/blockscout/pull/1868) - fix: logs list endpoint performance
- [#1822](https://github.com/poanetwork/blockscout/pull/1822) - Fix style breaks in decompiled contract code view
- [#1885](https://github.com/poanetwork/blockscout/pull/1885) - highlight reserved words in decompiled code
- [#1896](https://github.com/poanetwork/blockscout/pull/1896) - re-query tokens in top nav automplete
- [#1905](https://github.com/poanetwork/blockscout/pull/1905) - fix reorgs, uncles pagination
- [#1904](https://github.com/poanetwork/blockscout/pull/1904) - fix `BLOCK_COUNT_CACHE_TTL` env var type
- [#1915](https://github.com/poanetwork/blockscout/pull/1915) - fallback to 2 latest evm versions
- [#1937](https://github.com/poanetwork/blockscout/pull/1937) - Check the presence of overlap[i] object before retrieving properties from it
- [#1960](https://github.com/poanetwork/blockscout/pull/1960) - do not remove bold text in decompiled contacts
- [#1966](https://github.com/poanetwork/blockscout/pull/1966) - fix: add fields for contract filter performance
- [#2017](https://github.com/poanetwork/blockscout/pull/2017) - fix: fix to/from filters on tx list pages
- [#2008](https://github.com/poanetwork/blockscout/pull/2008) - add new function clause for xDai network beneficiaries
- [#2009](https://github.com/poanetwork/blockscout/pull/2009) - addresses page improvements
- [#2027](https://github.com/poanetwork/blockscout/pull/2027) - fix: `BlocksTransactionsMismatch` ignoring blocks without transactions
- [#2062](https://github.com/poanetwork/blockscout/pull/2062) - fix: uniq by hash, instead of transaction
- [#2052](https://github.com/poanetwork/blockscout/pull/2052) - allow bytes32 for name and symbol
- [#2047](https://github.com/poanetwork/blockscout/pull/2047) - fix: show creating internal transactions
- [#2014](https://github.com/poanetwork/blockscout/pull/2014) - fix: use better queries for listLogs endpoint
- [#2027](https://github.com/poanetwork/blockscout/pull/2027) - fix: `BlocksTransactionsMismatch` ignoring blocks without transactions
- [#2070](https://github.com/poanetwork/blockscout/pull/2070) - reduce `max_concurrency` of `BlocksTransactionsMismatch` fetcher
- [#2083](https://github.com/poanetwork/blockscout/pull/2083) - allow total_difficuly to be nil
- [#2086](https://github.com/poanetwork/blockscout/pull/2086) - fix geth's staticcall without output

### Chore

- [#1900](https://github.com/poanetwork/blockscout/pull/1900) - SUPPORTED_CHAINS ENV var
- [#1958](https://github.com/poanetwork/blockscout/pull/1958) - Default value for release link env var
- [#1964](https://github.com/poanetwork/blockscout/pull/1964) - ALLOWED_EVM_VERSIONS env var
- [#1975](https://github.com/poanetwork/blockscout/pull/1975) - add log index to transaction view
- [#1988](https://github.com/poanetwork/blockscout/pull/1988) - Fix wrong parity tasks names in Circle CI
- [#2000](https://github.com/poanetwork/blockscout/pull/2000) - docker/Makefile: always set a container name
- [#2018](https://github.com/poanetwork/blockscout/pull/2018) - Use PORT env variable in dev config
- [#2055](https://github.com/poanetwork/blockscout/pull/2055) - Increase timeout for geth indexers
- [#2069](https://github.com/poanetwork/blockscout/pull/2069) - Docsify integration: static docs page generation


## 1.3.15-beta

### Features

- [#1857](https://github.com/poanetwork/blockscout/pull/1857) - Re-implement Geth JS internal transaction tracer in Elixir
- [#1989](https://github.com/poanetwork/blockscout/pull/1989) - fix: consolidate address w/ balance one at a time
- [#2002](https://github.com/poanetwork/blockscout/pull/2002) - Get estimated count of blocks when cache is empty

### Fixes

- [#1869](https://github.com/poanetwork/blockscout/pull/1869) - Fix output and gas extraction in JS tracer for Geth
- [#1992](https://github.com/poanetwork/blockscout/pull/1992) - fix: support https for wobserver polling
- [#2027](https://github.com/poanetwork/blockscout/pull/2027) - fix: `BlocksTransactionsMismatch` ignoring blocks without transactions


## 1.3.14-beta

- [#1812](https://github.com/poanetwork/blockscout/pull/1812) - add pagination to addresses page
- [#1920](https://github.com/poanetwork/blockscout/pull/1920) - fix: remove source code fields from list endpoint
- [#1876](https://github.com/poanetwork/blockscout/pull/1876) - async calculate a count of blocks

### Fixes

- [#1917](https://github.com/poanetwork/blockscout/pull/1917) - Force block refetch if transaction is re-collated in a different block

### Chore

- [#1892](https://github.com/poanetwork/blockscout/pull/1892) - Remove temporary worker modules


## 1.3.13-beta

### Features

- [#1933](https://github.com/poanetwork/blockscout/pull/1933) - add eth_BlockNumber json rpc method

### Fixes

- [#1875](https://github.com/poanetwork/blockscout/pull/1875) - fix: resolve false positive constructor arguments
- [#1881](https://github.com/poanetwork/blockscout/pull/1881) - fix: store solc versions locally for performance
- [#1898](https://github.com/poanetwork/blockscout/pull/1898) - check if the constructor has arguments before verifying constructor arguments


## 1.3.12-beta

Reverting of synchronous block counter, implemented in #1848


## 1.3.11-beta

### Features

- [#1815](https://github.com/poanetwork/blockscout/pull/1815) - Be able to search without prefix "0x"
- [#1813](https://github.com/poanetwork/blockscout/pull/1813) - Add total blocks counter to the main page
- [#1806](https://github.com/poanetwork/blockscout/pull/1806) - Verify contracts with a post request
- [#1848](https://github.com/poanetwork/blockscout/pull/1848) - Add cache for block counter

### Fixes

- [#1829](https://github.com/poanetwork/blockscout/pull/1829) - Handle nil quantities in block decoding routine
- [#1830](https://github.com/poanetwork/blockscout/pull/1830) - Make block size field nullable
- [#1840](https://github.com/poanetwork/blockscout/pull/1840) - Handle case when total supply is nil
- [#1838](https://github.com/poanetwork/blockscout/pull/1838) - Block counter calculates only consensus blocks

### Chore

- [#1814](https://github.com/poanetwork/blockscout/pull/1814) - Clear build artefacts script
- [#1837](https://github.com/poanetwork/blockscout/pull/1837) - Add -f flag to clear_build.sh script delete static folder


## 1.3.10-beta

### Features

- [#1739](https://github.com/poanetwork/blockscout/pull/1739) - highlight decompiled source code
- [#1696](https://github.com/poanetwork/blockscout/pull/1696) - full-text search by tokens
- [#1742](https://github.com/poanetwork/blockscout/pull/1742) - Support RSK
- [#1777](https://github.com/poanetwork/blockscout/pull/1777) - show ERC-20 token transfer info on transaction page
- [#1770](https://github.com/poanetwork/blockscout/pull/1770) - set a websocket keepalive from config
- [#1789](https://github.com/poanetwork/blockscout/pull/1789) - add ERC-721 info to transaction overview page
- [#1801](https://github.com/poanetwork/blockscout/pull/1801) - Staking pools fetching

### Fixes

 - [#1724](https://github.com/poanetwork/blockscout/pull/1724) - Remove internal tx and token balance fetching from realtime fetcher
 - [#1727](https://github.com/poanetwork/blockscout/pull/1727) - add logs pagination in rpc api
 - [#1740](https://github.com/poanetwork/blockscout/pull/1740) - fix empty block time
 - [#1743](https://github.com/poanetwork/blockscout/pull/1743) - sort decompiled smart contracts in lexicographical order
 - [#1756](https://github.com/poanetwork/blockscout/pull/1756) - add today's token balance from the previous value
 - [#1769](https://github.com/poanetwork/blockscout/pull/1769) - add timestamp to block overview
 - [#1768](https://github.com/poanetwork/blockscout/pull/1768) - fix first block parameter
 - [#1778](https://github.com/poanetwork/blockscout/pull/1778) - Make websocket optional for realtime fetcher
 - [#1790](https://github.com/poanetwork/blockscout/pull/1790) - fix constructor arguments verification
 - [#1793](https://github.com/poanetwork/blockscout/pull/1793) - fix top nav autocomplete
 - [#1795](https://github.com/poanetwork/blockscout/pull/1795) - fix line numbers for decompiled contracts
 - [#1803](https://github.com/poanetwork/blockscout/pull/1803) - use coinmarketcap for total_supply by default
 - [#1802](https://github.com/poanetwork/blockscout/pull/1802) - make coinmarketcap's number of pages configurable
 - [#1799](https://github.com/poanetwork/blockscout/pull/1799) - Use eth_getUncleByBlockHashAndIndex for uncle block fetching
 - [#1531](https://github.com/poanetwork/blockscout/pull/1531) - docker: fix dockerFile for secp256k1 building
 - [#1835](https://github.com/poanetwork/blockscout/pull/1835) - fix: ignore `pong` messages without error

### Chore

 - [#1804](https://github.com/poanetwork/blockscout/pull/1804) - (Chore) Divide chains by Mainnet/Testnet in menu
 - [#1783](https://github.com/poanetwork/blockscout/pull/1783) - Update README with the chains that use Blockscout
 - [#1780](https://github.com/poanetwork/blockscout/pull/1780) - Update link to the Github repo in the footer
 - [#1757](https://github.com/poanetwork/blockscout/pull/1757) - Change twitter acc link to official Blockscout acc twitter
 - [#1749](https://github.com/poanetwork/blockscout/pull/1749) - Replace the link in the footer with the official POA announcements tg channel link
 - [#1718](https://github.com/poanetwork/blockscout/pull/1718) - Flatten indexer module hierarchy and supervisor tree
 - [#1753](https://github.com/poanetwork/blockscout/pull/1753) - Add a check mark to decompiled contract tab
 - [#1744](https://github.com/poanetwork/blockscout/pull/1744) - remove `0x0..0` from tests
 - [#1763](https://github.com/poanetwork/blockscout/pull/1763) - Describe indexer structure and list existing fetchers
 - [#1800](https://github.com/poanetwork/blockscout/pull/1800) - Disable lazy logging check in Credo


## 1.3.9-beta

### Features

 - [#1662](https://github.com/poanetwork/blockscout/pull/1662) - allow specifying number of optimization runs
 - [#1654](https://github.com/poanetwork/blockscout/pull/1654) - add decompiled code tab
 - [#1661](https://github.com/poanetwork/blockscout/pull/1661) - try to compile smart contract with the latest evm version
 - [#1665](https://github.com/poanetwork/blockscout/pull/1665) - Add contract verification RPC endpoint.
 - [#1706](https://github.com/poanetwork/blockscout/pull/1706) - allow setting update interval for addresses with b

### Fixes

 - [#1669](https://github.com/poanetwork/blockscout/pull/1669) - do not fail if multiple matching tokens are found
 - [#1691](https://github.com/poanetwork/blockscout/pull/1691) - decrease token metadata update interval
 - [#1688](https://github.com/poanetwork/blockscout/pull/1688) - do not fail if failure reason is atom
 - [#1692](https://github.com/poanetwork/blockscout/pull/1692) - exclude decompiled smart contract from encoding
 - [#1684](https://github.com/poanetwork/blockscout/pull/1684) - Discard child block with parent_hash not matching hash of imported block
 - [#1699](https://github.com/poanetwork/blockscout/pull/1699) - use seconds as transaction cache period measure
 - [#1697](https://github.com/poanetwork/blockscout/pull/1697) - fix failing in rpc if balance is empty
 - [#1711](https://github.com/poanetwork/blockscout/pull/1711) - rescue failing repo in block number cache update
 - [#1712](https://github.com/poanetwork/blockscout/pull/1712) - do not set contract code from transaction input
 - [#1714](https://github.com/poanetwork/blockscout/pull/1714) - fix average block time calculation

### Chore

 - [#1693](https://github.com/poanetwork/blockscout/pull/1693) - Add a checklist to the PR template


## 1.3.8-beta

### Features

 - [#1611](https://github.com/poanetwork/blockscout/pull/1611) - allow setting the first indexing block
 - [#1596](https://github.com/poanetwork/blockscout/pull/1596) - add endpoint to create decompiled contracts
 - [#1634](https://github.com/poanetwork/blockscout/pull/1634) - add transaction count cache

### Fixes

 - [#1630](https://github.com/poanetwork/blockscout/pull/1630) - (Fix) colour for release link in the footer
 - [#1621](https://github.com/poanetwork/blockscout/pull/1621) - Modify query to fetch failed contract creations
 - [#1614](https://github.com/poanetwork/blockscout/pull/1614) - Do not fetch burn address token balance
 - [#1639](https://github.com/poanetwork/blockscout/pull/1614) - Optimize token holder count updates when importing address current balances
 - [#1643](https://github.com/poanetwork/blockscout/pull/1643) - Set internal_transactions_indexed_at for empty blocks
 - [#1647](https://github.com/poanetwork/blockscout/pull/1647) - Fix typo in view
 - [#1650](https://github.com/poanetwork/blockscout/pull/1650) - Add petersburg evm version to smart contract verifier
 - [#1657](https://github.com/poanetwork/blockscout/pull/1657) - Force consensus loss for parent block if its hash mismatches parent_hash

### Chore


## 1.3.7-beta

### Features

### Fixes

 - [#1615](https://github.com/poanetwork/blockscout/pull/1615) - Add more logging to code fixer process
 - [#1613](https://github.com/poanetwork/blockscout/pull/1613) - Fix USD fee value
 - [#1577](https://github.com/poanetwork/blockscout/pull/1577) - Add process to fix contract with code
 - [#1583](https://github.com/poanetwork/blockscout/pull/1583) - Chunk JSON-RPC batches in case connection times out

### Chore

 - [#1610](https://github.com/poanetwork/blockscout/pull/1610) - Add PIRL to Readme


## 1.3.6-beta

### Features

 - [#1589](https://github.com/poanetwork/blockscout/pull/1589) - RPC endpoint to list addresses
 - [#1567](https://github.com/poanetwork/blockscout/pull/1567) - Allow setting different configuration just for realtime fetcher
 - [#1562](https://github.com/poanetwork/blockscout/pull/1562) - Add incoming transactions count to contract view
 - [#1608](https://github.com/poanetwork/blockscout/pull/1608) - Add listcontracts RPC Endpoint

### Fixes

 - [#1595](https://github.com/poanetwork/blockscout/pull/1595) - Reduce block_rewards in the catchup fetcher
 - [#1590](https://github.com/poanetwork/blockscout/pull/1590) - Added guard for fetching blocks with invalid number
 - [#1588](https://github.com/poanetwork/blockscout/pull/1588) - Fix usd value on address page
 - [#1586](https://github.com/poanetwork/blockscout/pull/1586) - Exact timestamp display
 - [#1581](https://github.com/poanetwork/blockscout/pull/1581) - Consider `creates` param when fetching transactions
 - [#1559](https://github.com/poanetwork/blockscout/pull/1559) - Change v column type for Transactions table

### Chore

 - [#1579](https://github.com/poanetwork/blockscout/pull/1579) - Add SpringChain to the list of Additional Chains Utilizing BlockScout
 - [#1578](https://github.com/poanetwork/blockscout/pull/1578) - Refine contributing procedure
 - [#1572](https://github.com/poanetwork/blockscout/pull/1572) - Add option to disable block rewards in indexer config


## 1.3.5-beta

### Features

 - [#1560](https://github.com/poanetwork/blockscout/pull/1560) - Allow executing smart contract functions in arbitrarily sized batches
 - [#1543](https://github.com/poanetwork/blockscout/pull/1543) - Use trace_replayBlockTransactions API for faster tracing
 - [#1558](https://github.com/poanetwork/blockscout/pull/1558) - Allow searching by token symbol
 - [#1551](https://github.com/poanetwork/blockscout/pull/1551) Exact date and time for Transaction details page
 - [#1547](https://github.com/poanetwork/blockscout/pull/1547) - Verify smart contracts with evm versions
 - [#1540](https://github.com/poanetwork/blockscout/pull/1540) - Fetch ERC721 token balances if sender is '0x0..0'
 - [#1539](https://github.com/poanetwork/blockscout/pull/1539) - Add the link to release in the footer
 - [#1519](https://github.com/poanetwork/blockscout/pull/1519) - Create contract methods
 - [#1496](https://github.com/poanetwork/blockscout/pull/1496) - Remove dropped/replaced transactions in pending transactions list
 - [#1492](https://github.com/poanetwork/blockscout/pull/1492) - Disable usd value for an empty exchange rate
 - [#1466](https://github.com/poanetwork/blockscout/pull/1466) - Decoding candidates for unverified contracts

### Fixes
 - [#1545](https://github.com/poanetwork/blockscout/pull/1545) - Fix scheduling of latest block polling in Realtime Fetcher
 - [#1554](https://github.com/poanetwork/blockscout/pull/1554) - Encode integer parameters when calling smart contract functions
 - [#1537](https://github.com/poanetwork/blockscout/pull/1537) - Fix test that depended on date
 - [#1534](https://github.com/poanetwork/blockscout/pull/1534) - Render a nicer error when creator cannot be determined
 - [#1527](https://github.com/poanetwork/blockscout/pull/1527) - Add index to value_fetched_at
 - [#1518](https://github.com/poanetwork/blockscout/pull/1518) - Select only distinct failed transactions
 - [#1516](https://github.com/poanetwork/blockscout/pull/1516) - Fix coin balance params reducer for pending transaction
 - [#1511](https://github.com/poanetwork/blockscout/pull/1511) - Set correct log level for production
 - [#1510](https://github.com/poanetwork/blockscout/pull/1510) - Fix test that fails every 1st day of the month
 - [#1509](https://github.com/poanetwork/blockscout/pull/1509) - Add index to blocks' consensus
 - [#1508](https://github.com/poanetwork/blockscout/pull/1508) - Remove duplicated indexes
 - [#1505](https://github.com/poanetwork/blockscout/pull/1505) - Use https instead of ssh for absinthe libs
 - [#1501](https://github.com/poanetwork/blockscout/pull/1501) - Constructor_arguments must be type `text`
 - [#1498](https://github.com/poanetwork/blockscout/pull/1498) - Add index for created_contract_address_hash in transactions
 - [#1493](https://github.com/poanetwork/blockscout/pull/1493) - Do not do work in process initialization
 - [#1487](https://github.com/poanetwork/blockscout/pull/1487) - Limit geth sync to 128 blocks
 - [#1484](https://github.com/poanetwork/blockscout/pull/1484) - Allow decoding input as utf-8
 - [#1479](https://github.com/poanetwork/blockscout/pull/1479) - Remove smoothing from coin balance chart

### Chore
 - [https://github.com/poanetwork/blockscout/pull/1532](https://github.com/poanetwork/blockscout/pull/1532) - Upgrade elixir to 1.8.1
 - [https://github.com/poanetwork/blockscout/pull/1553](https://github.com/poanetwork/blockscout/pull/1553) - Dockerfile: remove 1.7.1 version pin FROM bitwalker/alpine-elixir-phoenix
 - [https://github.com/poanetwork/blockscout/pull/1465](https://github.com/poanetwork/blockscout/pull/1465) - Resolve lodash security alert<|MERGE_RESOLUTION|>--- conflicted
+++ resolved
@@ -1,12 +1,6 @@
 ## Current
 
 ### Features
-<<<<<<< HEAD
-- [#2671](https://github.com/poanetwork/blockscout/pull/2671) - fixed buttons color at smart contract section
-- [#2672](https://github.com/poanetwork/blockscout/pull/2672) - added new theme for xUSDT 
-
-### Fixes
-=======
 - [#2679](https://github.com/poanetwork/blockscout/pull/2679) - added fixed height for card chain blocks and card chain transactions 
 - [#2678](https://github.com/poanetwork/blockscout/pull/2678) - fixed dashboard banner height bug
 - [#2672](https://github.com/poanetwork/blockscout/pull/2672) - added new theme for xUSDT 
@@ -14,7 +8,6 @@
 
 ### Fixes
 - [#2682](https://github.com/poanetwork/blockscout/pull/2682) - Use Task.start instead of Task.async in caches
->>>>>>> 3ccbb1bc
 
 ### Chore
 
