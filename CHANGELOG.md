--- conflicted
+++ resolved
@@ -21,11 +21,8 @@
 - [#2040](https://github.com/poanetwork/blockscout/pull/2040) - Verification links to other explorers for ETH 
 
 ### Fixes
-<<<<<<< HEAD
 - [#2043](https://github.com/poanetwork/blockscout/pull/2043) - Fixed modal dialog width for 'verify other explorers'
-=======
 - [#2025](https://github.com/poanetwork/blockscout/pull/2025) - Added a new color to display transactions' errors.
->>>>>>> 075decfa
 - [#2033](https://github.com/poanetwork/blockscout/pull/2033) - Header nav. dropdown active element color issue
 - [#2019](https://github.com/poanetwork/blockscout/pull/2019) - Fixed the missing tx hashes.
 - [#2020](https://github.com/poanetwork/blockscout/pull/2020) - Fixed a bug triggered when a second click to a selected tab caused the other tabs to hide.
