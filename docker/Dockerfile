FROM bitwalker/alpine-elixir-phoenix:1.12

RUN apk --no-cache --update add alpine-sdk gmp-dev automake libtool inotify-tools autoconf python3 file pango-dev jpeg-dev libjpeg-turbo-dev giflib-dev librsvg-dev

ENV GLIBC_REPO=https://github.com/sgerrand/alpine-pkg-glibc
ENV GLIBC_VERSION=2.30-r0

RUN set -ex && \
    apk --update add libstdc++ curl ca-certificates && \
    for pkg in glibc-${GLIBC_VERSION} glibc-bin-${GLIBC_VERSION}; \
        do curl -sSL ${GLIBC_REPO}/releases/download/${GLIBC_VERSION}/${pkg}.apk -o /tmp/${pkg}.apk; done && \
    apk add --allow-untrusted /tmp/*.apk && \
    rm -v /tmp/*.apk && \
    /usr/glibc-compat/sbin/ldconfig /lib /usr/glibc-compat/lib

ENV GLIBC_REPO=https://github.com/sgerrand/alpine-pkg-glibc
ENV GLIBC_VERSION=2.30-r0

RUN set -ex && \
    apk --update add libstdc++ curl ca-certificates && \
    for pkg in glibc-${GLIBC_VERSION} glibc-bin-${GLIBC_VERSION}; \
        do curl -sSL ${GLIBC_REPO}/releases/download/${GLIBC_VERSION}/${pkg}.apk -o /tmp/${pkg}.apk; done && \
    apk add --allow-untrusted /tmp/*.apk && \
    rm -v /tmp/*.apk && \
    /usr/glibc-compat/sbin/ldconfig /lib /usr/glibc-compat/lib

ENV GLIBC_REPO=https://github.com/sgerrand/alpine-pkg-glibc
ENV GLIBC_VERSION=2.30-r0

RUN set -ex && \
    apk --update add libstdc++ curl ca-certificates && \
    for pkg in glibc-${GLIBC_VERSION} glibc-bin-${GLIBC_VERSION}; \
        do curl -sSL ${GLIBC_REPO}/releases/download/${GLIBC_VERSION}/${pkg}.apk -o /tmp/${pkg}.apk; done && \
    apk add --allow-untrusted /tmp/*.apk && \
    rm -v /tmp/*.apk && \
    /usr/glibc-compat/sbin/ldconfig /lib /usr/glibc-compat/lib

# Get Rust
RUN curl --proto '=https' --tlsv1.2 -sSf https://sh.rustup.rs | sh -s -- -y

ENV PATH="$HOME/.cargo/bin:${PATH}"
ENV RUSTFLAGS="-C target-feature=-crt-static"

EXPOSE 4000

ENV MIX_ENV="prod"

# Cache elixir deps
ADD mix.exs mix.lock ./
ADD apps/block_scout_web/mix.exs ./apps/block_scout_web/
ADD apps/explorer/mix.exs ./apps/explorer/
ADD apps/ethereum_jsonrpc/mix.exs ./apps/ethereum_jsonrpc/
ADD apps/indexer/mix.exs ./apps/indexer/

RUN HEX_HTTP_TIMEOUT=3600 mix do deps.get, local.rebar --force, deps.compile

ADD . .

ARG COIN
RUN if [ "$COIN" != "" ]; then sed -i s/"POA"/"${COIN}"/g apps/block_scout_web/priv/gettext/en/LC_MESSAGES/default.po; fi

# Run forderground build and phoenix digest
RUN mix compile

RUN npm install npm@latest
<<<<<<< HEAD
RUN npm install canvas
=======
>>>>>>> 00bb36bc

# Add blockscout npm deps
RUN cd apps/block_scout_web/assets/ && \
    npm install && \
    npm run deploy && \
    cd -

RUN cd apps/explorer/ && \
    npm install && \
    apk update && apk del --force-broken-world alpine-sdk gmp-dev automake libtool inotify-tools autoconf python3

RUN mix phx.digest<|MERGE_RESOLUTION|>--- conflicted
+++ resolved
@@ -63,10 +63,6 @@
 RUN mix compile
 
 RUN npm install npm@latest
-<<<<<<< HEAD
-RUN npm install canvas
-=======
->>>>>>> 00bb36bc
 
 # Add blockscout npm deps
 RUN cd apps/block_scout_web/assets/ && \
